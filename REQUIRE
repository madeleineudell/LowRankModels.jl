julia 0.3-
DataFrames
StatsBase
ArrayViews
Optim
<<<<<<< HEAD
Roots
=======
NMF
Compat
>>>>>>> fd79f070
<|MERGE_RESOLUTION|>--- conflicted
+++ resolved
@@ -3,9 +3,6 @@
 StatsBase
 ArrayViews
 Optim
-<<<<<<< HEAD
 Roots
-=======
 NMF
-Compat
->>>>>>> fd79f070
+Compat