--- conflicted
+++ resolved
@@ -38,11 +38,7 @@
 import Base: scale!, *, convert
 import Optim.optimize
 export Loss,
-<<<<<<< HEAD
-       DiffLoss, ClassificationLoss, # a category of Losses
-=======
        DiffLoss, ClassificationLoss, SingleDimLoss, # categories of Losses
->>>>>>> 2f83e5f8
        QuadLoss, L1Loss, HuberLoss, QuantileLoss, # losses for predicting reals
        PoissonLoss, # losses for predicting integers
        HingeLoss, WeightedHingeLoss, LogisticLoss, # losses for predicting booleans
