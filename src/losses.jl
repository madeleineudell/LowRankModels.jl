# Predefined loss functions
# You may also implement your own loss by subtyping the abstract type Loss.
#
# Losses must have the following:
#   Fields:
#     `scale::Float64`
#           This field represents a scalar weight assigned to the loss function: w*l(u,a)
#     `domain::natural_Domain`
#           The "natural" domain that the loss function was meant to handle. E.g. BoolDomain for logistic,
#           RealDomain for quadratic, etc.

#   Other fields may be also be included to encode parameters of the loss function, encode the range or  
#   set of possible values of the data, etc.
#
#   Methods:
#     `my_loss_type(args..., scale=1.0::Float64; 
#                   domain=natural_Domain(args[range]...), kwargs...) ::my_loss_type`
#           Constructor for the loss type. The first few arguments are parameters for 
#           which there isn't a rational default (a loss may not need any of these).
#           The last positional argument should be the scale, which should default to 1.
#           There must be a default domain which is a Domain, which may take arguments from 
#           the list of positional arguments. Parameters besides the scale for which there are 
#           reasonable defaults should be included as keyword arguments (there may be none).
#     `evaluate(l::my_loss_type, u::Float64, a::Number) ::Float64` 
#           Evaluates the function l(u,a) where u is the approximation of a
#     `grad(l::my_loss_type, u::Float64, a::Number) ::Float64`
#           Evaluates the gradient of the loss at the given point (u,a)

#   In addition, loss functions should preferably implement a method:
#     `M_estimator(l::my_loss_type, a::AbstractArray) ::Float64`
#           Finds uₒ = argmin ∑l(u,aᵢ) which is the best single estimate of the array `a`
#   If `M_estimator` is not implemented, a live optimization procedure will be used when this function is 
#   called in order to compute loss function scalings. The live optimization may be slow, so an analytic 
#   implementation is preferable.


import Base.scale! 
import Optim.optimize
export Loss, 
       DiffLoss, # a category of Losses
       quadratic, weighted_hinge, hinge, logistic, poisson, ordinal_hinge, l1, huber, periodic, # concrete losses
       evaluate, grad, M_estimator, # methods on losses
       avgerror, scale, scale!

abstract Loss
# a DiffLoss is one in which l(u,a) = f(u-a) AND argmin f(x) = 0
# for example, quadratic(u,a)=(u-a)² and we can write f(x)=x² and x=u-a
abstract DiffLoss<:Loss

scale!(l::Loss, newscale::Number) = (l.scale = newscale; l)
scale(l::Loss) = l.scale

# The following is the M-estimator for loss functions that don't have one defined. It's also useful
# for checking that the analytic M_estimators are correct. To make sure this method is called instead
# of the loss-specific method (should only be done to test), simply pass the third paramter `test`.
# e.g. M_estimator(l,a) will call the implementation for l, but M_estimator(l,a,"test") will call the
# general-purpose optimizing M_estimator.  
function M_estimator(l::Loss, a::AbstractArray; test="test")
    # the function to optimize over
    f = u -> sum(map(ai->evaluate(l,u[1],ai), a)) # u is indexed because `optim` assumes input is a vector
    # the gradient of that function
    function g!(u::Vector, storage::Vector) # this is the format `optim` expects
        storage[1] = sum(map(ai->grad(l,u[1],ai), a))
    end
    m = optimize(f, g!, [median(a)], method=:l_bfgs).minimum[1]
end

# Uses uₒ = argmin ∑l(u,aᵢ) to find (1/n)*∑l(uₒ,aᵢ) which is the 
# average error incurred by using the estimate uₒ for every aᵢ
function avgerror(l::Loss, a::AbstractArray)
    m = M_estimator(l,a)
    sum(map(ai->evaluate(l,m,ai),a))/length(a)
end


## Losses:

########################################## QUADRATIC ##########################################
# f: ℜxℜ -> ℜ
type quadratic<:DiffLoss
    scale::Float64
    domain::Domain
end
<<<<<<< HEAD
quadratic(scale=1.0; domain=RealDomain()) = quadratic(scale, domain)
=======
quadratic(scale=1.0::Float64; domain=RealDomain()) = quadratic(scale, domain)
>>>>>>> fd79f070

evaluate(l::quadratic, u::Float64, a::Number) = l.scale*(u-a)^2

grad(l::quadratic, u::Float64, a::Number) = (u-a)*l.scale

M_estimator(l::quadratic, a::AbstractArray) = mean(a)

########################################## L1 ##########################################
# f: ℜxℜ -> ℜ
type l1<:DiffLoss
    scale::Float64
    domain::Domain
end
<<<<<<< HEAD
l1(scale=1.0; domain=RealDomain()) = l1(scale, domain)
=======
l1(scale=1.0::Float64; domain=RealDomain()) = l1(scale, domain)
>>>>>>> fd79f070

evaluate(l::l1, u::Float64, a::Number) = l.scale*abs(u-a)

grad(l::l1, u::Float64, a::Number) = sign(u-a)*l.scale

M_estimator(l::l1, a::AbstractArray) = median(a)

########################################## HUBER ##########################################
# f: ℜxℜ -> ℜ
type huber<:DiffLoss
    scale::Float64
    domain::Domain
    crossover::Float64 # where quadratic loss ends and linear loss begins; =1 for standard huber
end
<<<<<<< HEAD
huber(scale=1.0; domain=RealDomain(), crossover=1.0) = huber(scale, domain, crossover)
=======
huber(scale=1.0::Float64; domain=RealDomain(), crossover=1.0::Float64) = huber(scale, domain, crossover)
>>>>>>> fd79f070

function evaluate(l::huber, u::Float64, a::Number)
    abs(u-a) > l.crossover ? (abs(u-a) - l.crossover + l.crossover^2)*l.scale : (u-a)^2*l.scale
end

grad(l::huber,u::Float64,a::Number) = abs(u-a)>l.crossover ? sign(u-a)*l.scale : (u-a)*l.scale

# M_estimator(l::huber, a::AbstractArray) = median(a) # a heuristic, not the true estimator.

########################################## PERIODIC ##########################################
# f: ℜxℜ -> ℜ
# f(u,a) = w * (1 - cos((a-u)*(2*pi)/T))
# this measures how far away u and a are on a circle of circumference T. 
type periodic<:DiffLoss
    T::Float64 # the length of the period
    scale::Float64
    domain::Domain
end
<<<<<<< HEAD
periodic(T, scale=1.0; domain=PeriodicDomain(T)) = periodic(T, scale, domain)
=======
periodic(T, scale=1.0::Float64; domain=PeriodicDomain(T)) = periodic(T, scale, domain)
>>>>>>> fd79f070

evaluate(l::periodic, u::Float64, a::Number) = l.scale*(1-cos((a-u)*(2*pi)/l.T))

grad(l::periodic, u::Float64, a::Number) = -l.scale*((2*pi)/l.T)*sin((a-u)*(2*pi)/l.T)

function M_estimator(l::periodic, a::AbstractArray)
    (l.T/(2*pi))*atan( sum(sin(2*pi*a/l.T)) / sum(cos(2*pi*a/l.T)) ) + l.T/2 # not kidding. 
    # this is the estimator, and there is a form that works with weighted measurements (aka a prior on a)
    # see: http://www.tandfonline.com/doi/pdf/10.1080/17442507308833101 eq. 5.2
end 

########################################## POISSON ##########################################
# f: ℜxℕ -> ℜ
# BEWARE: THIS LOSS MAY CAUSE MODEL INSTABLITY AND DIFFICULTY FITTING.
type poisson<:Loss
    scale::Float64
    domain::Domain
end
<<<<<<< HEAD
poisson(max_count::Int, scale=1.0; domain=CountDomain(max_count)) = poisson(scale, domain)
=======
poisson(max_count::Int, scale=1.0::Float64; domain=CountDomain(max_count)) = poisson(scale, domain)
>>>>>>> fd79f070

function evaluate(l::poisson, u::Float64, a::Number) 
    exp(u) - a*u # in reality this should be: e^u - a*u + a*log(a) - a, but a*log(a) - a is constant wrt a!
end

grad(l::poisson, u::Float64, a::Number) = exp(u) - a

M_estimator(l::poisson, a::AbstractArray) = log(mean(a))

########################################## ORDINAL HINGE ##########################################
# f: ℜx{min, min+1... max-1, max} -> ℜ
type ordinal_hinge<:Loss
    min::Integer
    max::Integer
    scale::Float64
    domain::Domain
end
<<<<<<< HEAD
ordinal_hinge(m1, m2, scale=1.0; domain=OrdinalDomain(m1,m2)) = ordinal_hinge(m1,m2,scale,domain)
=======
ordinal_hinge(m1, m2, scale=1.0::Float64; domain=OrdinalDomain(m1,m2)) = ordinal_hinge(m1,m2,scale,domain)
>>>>>>> fd79f070

function evaluate(l::ordinal_hinge, u::Float64, a::Number)
    #a = round(a)
    if u > l.max-1
        # number of levels higher than true level
        n = min(floor(u), l.max-1) - a
        loss = n*(n+1)/2 + (n+1)*(u-l.max+1)
    elseif u > a
        # number of levels higher than true level
        n = min(floor(u), l.max) - a
        loss = n*(n+1)/2 + (n+1)*(u-floor(u))
    elseif u > l.min+1
        # number of levels lower than true level
        n = a - max(ceil(u), l.min+1)
        loss = n*(n+1)/2 + (n+1)*(ceil(u)-u)
    else
        # number of levels higher than true level
        n = a - max(ceil(u), l.min+1)
        loss = n*(n+1)/2 + (n+1)*(l.min+1-u)
    end
    return l.scale*loss
end

function grad(l::ordinal_hinge, u::Float64, a::Number)
    #a = round(a)
    if u > a
        # number of levels higher than true level
        n = min(ceil(u), l.max) - a
        g = n
    else
        # number of levels lower than true level
        n = a - max(floor(u), l.min)
        g = -n
    end
    return l.scale*g
end

M_estimator(l::ordinal_hinge, a::AbstractArray) = median(a)

########################################## LOGISTIC ##########################################
# f: ℜx{-1,1}-> ℜ
type logistic<:Loss
    scale::Float64
    domain::Domain
end
<<<<<<< HEAD
logistic(scale=1.0; domain=BoolDomain()) = logistic(scale, domain)
=======
logistic(scale=1.0::Float64; domain=BoolDomain()) = logistic(scale, domain)
>>>>>>> fd79f070

evaluate(l::logistic, u::Float64, a::Number) = l.scale*log(1+exp(-a*u))

grad(l::logistic, u::Float64, a::Number) = -a*l.scale/(1+exp(a*u))

function M_estimator(l::logistic, a::AbstractArray)
    d, N = sum(a), length(a)
    log(N + d) - log(N - d) # very satisfying
end

########################################## WEIGHTED HINGE ##########################################
# f: ℜx{-1,1} -> ℜ
# f(u,a) = {     w * max(0, u) for a = -1
#        = { c * w * max(0,-u) for a =  1
type weighted_hinge<:Loss
    scale::Float64
    domain::Domain
    case_weight_ratio::Float64 # >1 for trues to have more confidence than falses, <1 for opposite
end
weighted_hinge(scale=1.0; domain=BoolDomain(), case_weight_ratio=1.0) = 
    weighted_hinge(scale, domain, case_weight_ratio)
<<<<<<< HEAD
hinge(scale=1.0; kwargs...) = weighted_hinge(scale; kwargs...) # the standard hinge is a special case of weighted hinge
=======
hinge(scale=1.0::Float64; kwargs...) = weighted_hinge(scale; kwargs...) # the standard hinge is a special case of weighted hinge
>>>>>>> fd79f070

function evaluate(l::weighted_hinge, u::Float64, a::Number)
    loss = l.scale*max(1-a*u, 0)
    if a>0 # if for whatever reason someone doesn't use properly coded variables...
        loss *= l.case_weight_ratio
    end
    return loss
end

function grad(l::weighted_hinge, u::Float64, a::Number)
    g = (a*u>=1 ? 0 : -a*l.scale)
    if a>0
        g *= l.case_weight_ratio
    end
    return g
end

function M_estimator(l::weighted_hinge, a::AbstractArray)
    r = length(a)/length(filter(x->x>0, a)) - 1 
    if l.case_weight_ratio > r
        m = 1.0
    elseif l.case_weight_ratio == r
        m = 0.0
    else
        m = -1.0
    end
end<|MERGE_RESOLUTION|>--- conflicted
+++ resolved
@@ -81,11 +81,7 @@
     scale::Float64
     domain::Domain
 end
-<<<<<<< HEAD
-quadratic(scale=1.0; domain=RealDomain()) = quadratic(scale, domain)
-=======
 quadratic(scale=1.0::Float64; domain=RealDomain()) = quadratic(scale, domain)
->>>>>>> fd79f070
 
 evaluate(l::quadratic, u::Float64, a::Number) = l.scale*(u-a)^2
 
@@ -99,11 +95,7 @@
     scale::Float64
     domain::Domain
 end
-<<<<<<< HEAD
-l1(scale=1.0; domain=RealDomain()) = l1(scale, domain)
-=======
 l1(scale=1.0::Float64; domain=RealDomain()) = l1(scale, domain)
->>>>>>> fd79f070
 
 evaluate(l::l1, u::Float64, a::Number) = l.scale*abs(u-a)
 
@@ -118,11 +110,7 @@
     domain::Domain
     crossover::Float64 # where quadratic loss ends and linear loss begins; =1 for standard huber
 end
-<<<<<<< HEAD
-huber(scale=1.0; domain=RealDomain(), crossover=1.0) = huber(scale, domain, crossover)
-=======
 huber(scale=1.0::Float64; domain=RealDomain(), crossover=1.0::Float64) = huber(scale, domain, crossover)
->>>>>>> fd79f070
 
 function evaluate(l::huber, u::Float64, a::Number)
     abs(u-a) > l.crossover ? (abs(u-a) - l.crossover + l.crossover^2)*l.scale : (u-a)^2*l.scale
@@ -141,11 +129,7 @@
     scale::Float64
     domain::Domain
 end
-<<<<<<< HEAD
-periodic(T, scale=1.0; domain=PeriodicDomain(T)) = periodic(T, scale, domain)
-=======
 periodic(T, scale=1.0::Float64; domain=PeriodicDomain(T)) = periodic(T, scale, domain)
->>>>>>> fd79f070
 
 evaluate(l::periodic, u::Float64, a::Number) = l.scale*(1-cos((a-u)*(2*pi)/l.T))
 
@@ -164,11 +148,7 @@
     scale::Float64
     domain::Domain
 end
-<<<<<<< HEAD
-poisson(max_count::Int, scale=1.0; domain=CountDomain(max_count)) = poisson(scale, domain)
-=======
 poisson(max_count::Int, scale=1.0::Float64; domain=CountDomain(max_count)) = poisson(scale, domain)
->>>>>>> fd79f070
 
 function evaluate(l::poisson, u::Float64, a::Number) 
     exp(u) - a*u # in reality this should be: e^u - a*u + a*log(a) - a, but a*log(a) - a is constant wrt a!
@@ -186,11 +166,7 @@
     scale::Float64
     domain::Domain
 end
-<<<<<<< HEAD
-ordinal_hinge(m1, m2, scale=1.0; domain=OrdinalDomain(m1,m2)) = ordinal_hinge(m1,m2,scale,domain)
-=======
 ordinal_hinge(m1, m2, scale=1.0::Float64; domain=OrdinalDomain(m1,m2)) = ordinal_hinge(m1,m2,scale,domain)
->>>>>>> fd79f070
 
 function evaluate(l::ordinal_hinge, u::Float64, a::Number)
     #a = round(a)
@@ -236,11 +212,7 @@
     scale::Float64
     domain::Domain
 end
-<<<<<<< HEAD
-logistic(scale=1.0; domain=BoolDomain()) = logistic(scale, domain)
-=======
 logistic(scale=1.0::Float64; domain=BoolDomain()) = logistic(scale, domain)
->>>>>>> fd79f070
 
 evaluate(l::logistic, u::Float64, a::Number) = l.scale*log(1+exp(-a*u))
 
@@ -262,11 +234,7 @@
 end
 weighted_hinge(scale=1.0; domain=BoolDomain(), case_weight_ratio=1.0) = 
     weighted_hinge(scale, domain, case_weight_ratio)
-<<<<<<< HEAD
-hinge(scale=1.0; kwargs...) = weighted_hinge(scale; kwargs...) # the standard hinge is a special case of weighted hinge
-=======
 hinge(scale=1.0::Float64; kwargs...) = weighted_hinge(scale; kwargs...) # the standard hinge is a special case of weighted hinge
->>>>>>> fd79f070
 
 function evaluate(l::weighted_hinge, u::Float64, a::Number)
     loss = l.scale*max(1-a*u, 0)
