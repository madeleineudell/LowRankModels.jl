# Predefined loss functions
# You may also implement your own loss by subtyping the abstract type Loss.
#
# Losses must have the following:
#   Fields:
#     `scale::Float64`
#           This field represents a scalar weight assigned to the loss function: w*l(u,a)
#     `domain::natural_Domain`
#           The "natural" domain that the loss function was meant to handle. E.g. BoolDomain for LogisticLoss,
#           RealDomain for QuadLoss, etc.

#   Other fields may be also be included to encode parameters of the loss function, encode the range or
#   set of possible values of the data, etc.
#
#   Methods:
#     `my_loss_type(args..., scale=1.0::Float64;
#                   domain=natural_Domain(args[range]...), kwargs...) ::my_loss_type`
#           Constructor for the loss type. The first few arguments are parameters for
#           which there isn't a rational default (a loss may not need any of these).
#           The last positional argument should be the scale, which should default to 1.
#           There must be a default domain which is a Domain, which may take arguments from
#           the list of positional arguments. Parameters besides the scale for which there are
#           reasonable defaults should be included as keyword arguments (there may be none).
#     `evaluate(l::my_loss_type, u::Float64, a::Number) ::Float64`
#           Evaluates the function l(u,a) where u is the approximation of a
#     `grad(l::my_loss_type, u::Float64, a::Number) ::Float64`
#           Evaluates the gradient of the loss at the given point (u,a)

#   In addition, loss functions should preferably implement methods:
#     `M_estimator(l::my_loss_type, a::AbstractArray) ::Float64`
#           Finds uₒ = argmin ∑l(u,aᵢ) which is the best single estimate of the array `a`
#           If `M_estimator` is not implemented, a live optimization procedure will be used when this function is
#           called in order to compute loss function scalings. The live optimization may be slow, so an analytic
#           implementation is preferable.
#     `impute(d::Domain, l::my_loss_type, u::Array{Float64})` (in impute_and_err.jl)
#           Finds a = argmin l(u,a), the most likely value for an observation given a parameter u

import Base: scale!, *, convert
import Optim.optimize
export Loss,
       DiffLoss, ClassificationLoss, SingleDimLoss, # categories of Losses
       QuadLoss, L1Loss, HuberLoss, QuantileLoss, # losses for predicting reals
       PoissonLoss, # losses for predicting integers
       HingeLoss, WeightedHingeLoss, LogisticLoss, # losses for predicting booleans
       OrdinalHingeLoss, OrdisticLoss, MultinomialOrdinalLoss, BvSLoss, # losses for predicting ordinals
       MultinomialLoss, OvALoss, # losses for predicting nominals (categoricals)
       PeriodicLoss, # losses for predicting periodic variables
       evaluate, grad, M_estimator, # methods on losses
       avgerror, scale, scale!, *,
       embedding_dim, get_yidxs, datalevels

@compat abstract type Loss end
# a DiffLoss is one in which l(u,a) = f(u-a) AND argmin f(x) = 0
# for example, QuadLoss(u,a)=(u-a)² and we can write f(x)=x² and x=u-a
@compat abstract type DiffLoss<:Loss end
# a ClassificationLoss is one in which observed values are true = 1 or false = 0 = -1 AND argmin_a L(u,a) = u>=0 ? true : false
<<<<<<< HEAD
@compat abstract type ClassificationLoss<:Loss end
=======
abstract ClassificationLoss<:Loss
# Single Dimensional losses are DiffLosses or ClassificationLosses, which allow optimized evaluate and grad functions
typealias SingleDimLoss Union{DiffLoss, ClassificationLoss}
>>>>>>> 9f3fd584

scale!(l::Loss, newscale::Number) = (l.scale = newscale; l)
scale(l::Loss) = l.scale
*(newscale::Number, l::Loss) = (newl = copy(l); scale!(newl, newscale))

### embedding dimensions: mappings from losses/columns of A to columns of Y

# default number of columns
# number of columns is higher for multidimensional losses
embedding_dim(l::Loss) = 1
embedding_dim{LossSubtype<:Loss}(l::Array{LossSubtype,1}) = sum(map(embedding_dim, l))

# find spans of loss functions (for multidimensional losses)
function get_yidxs{LossSubtype<:Loss}(losses::Array{LossSubtype,1})
    n = length(losses)
    ds = map(embedding_dim, losses)
    d = sum(ds)
    featurestartidxs = cumsum(append!([1], ds))
    # find which columns of Y map to which columns of A (for multidimensional losses)
    @compat yidxs = Array(Union{Range{Int}, Int}, n)

    for f = 1:n
        if ds[f] == 1
            yidxs[f] = featurestartidxs[f]
        else
            yidxs[f] = featurestartidxs[f]:featurestartidxs[f]+ds[f]-1
        end
    end
    return yidxs
end

### promote integers to floats if given as the argument u
## causes ambiguity warnings
# evaluate(l::Loss, u::Number, a) = evaluate(l,convert(Float64,u),a)
# grad(l::Loss, u::Number, a) = grad(l,convert(Float64,u),a)
# evaluate{T<:Number}(l::Loss, u::Array{T,1}, a) = evaluate(l,convert(Array{Float64,1},u),a)
# grad{T<:Number}(l::Loss, u::Array{T,1}, a) = grad(l,convert(Array{Float64,1},u),a)

### -1,0,1::Int are translated to Booleans if loss is not defined on numbers
convert(::Type{Bool}, x::Int) = x==1 ? true : (x==-1 || x==0) ? false : throw(InexactError())
evaluate(l::ClassificationLoss, u::Float64, a::Int) = evaluate(l,u,Bool(a))
grad(l::ClassificationLoss, u::Float64, a::Int) = grad(l,u,Bool(a))
M_estimator(l::ClassificationLoss, a::AbstractArray{Int,1}) = M_estimator(l,Bool(a))

### M-estimators

# The following is the M-estimator for loss functions that don't have one defined. It's also useful
# for checking that the analytic M_estimators are correct. To make sure this method is called instead
# of the loss-specific method (should only be done to test), simply pass the third paramter `test`.
# e.g. M_estimator(l,a) will call the implementation for l, but M_estimator(l,a,"test") will call the
# general-purpose optimizing M_estimator.
function M_estimator(l::Loss, a::AbstractArray; test="test")
    # the function to optimize over
    f = u -> sum(map(ai->evaluate(l,u[1],ai), a)) # u is indexed because `optim` assumes input is a vector
    # the gradient of that function
    function g!(u::Vector, storage::Vector) # this is the format `optim` expects
        storage[1] = sum(map(ai->grad(l,u[1],ai), a))
    end
    m = optimize(f, g!, [median(a)], method=:l_bfgs).minimum[1]
end

# Uses uₒ = argmin ∑l(u,aᵢ) to find (1/n)*∑l(uₒ,aᵢ) which is the
# average error incurred by using the estimate uₒ for every aᵢ
function avgerror(l::Loss, a::AbstractArray)
    m = M_estimator(l,a)
    sum(map(ai->evaluate(l,m,ai),a))/length(a)
end


## Losses:

########################################## QUADRATIC ##########################################
# f: ℜxℜ -> ℜ
type QuadLoss<:DiffLoss
    scale::Float64
    domain::Domain
end
QuadLoss(scale=1.0::Float64; domain=RealDomain()) = QuadLoss(scale, domain)

evaluate(l::QuadLoss, u::Float64, a::Number) = l.scale*(u-a)^2

grad(l::QuadLoss, u::Float64, a::Number) = 2*(u-a)*l.scale

M_estimator(l::QuadLoss, a::AbstractArray) = mean(a)

########################################## L1 ##########################################
# f: ℜxℜ -> ℜ
type L1Loss<:DiffLoss
    scale::Float64
    domain::Domain
end
L1Loss(scale=1.0::Float64; domain=RealDomain()) = L1Loss(scale, domain)

evaluate(l::L1Loss, u::Float64, a::Number) = l.scale*abs(u-a)

grad(l::L1Loss, u::Float64, a::Number) = sign(u-a)*l.scale

M_estimator(l::L1Loss, a::AbstractArray) = median(a)

########################################## HUBER ##########################################
# f: ℜxℜ -> ℜ
type HuberLoss<:DiffLoss
    scale::Float64
    domain::Domain
    crossover::Float64 # where QuadLoss loss ends and linear loss begins; =1 for standard HuberLoss
end
HuberLoss(scale=1.0::Float64; domain=RealDomain(), crossover=1.0::Float64) = HuberLoss(scale, domain, crossover)

function evaluate(l::HuberLoss, u::Float64, a::Number)
    abs(u-a) > l.crossover ? (abs(u-a) - l.crossover + l.crossover^2)*l.scale : (u-a)^2*l.scale
end

grad(l::HuberLoss,u::Float64,a::Number) = abs(u-a)>l.crossover ? sign(u-a)*l.scale : (u-a)*l.scale

# M_estimator(l::HuberLoss, a::AbstractArray) = median(a) # a heuristic, not the true estimator.

########################################## QUANTILE ##########################################
# f: ℜxℜ -> ℜ
# define (u)_+ = max(u,0), (u)_- = max(-u,0) so (u)_+ + (u)_- = |u|
# f(u,a) = {    quantile (a - u)_+ + (1-quantile) (a - u)_-
# fits the `quantile`th quantile of the distribution
type QuantileLoss<:DiffLoss
    scale::Float64
    domain::Domain
    quantile::Float64 # fit the alphath quantile
end
QuantileLoss(scale=1.0::Float64; domain=RealDomain(), quantile=.5::Float64) = QuantileLoss(scale, domain, quantile)

function evaluate(l::QuantileLoss, u::Float64, a::Number)
    diff = a-u
    diff > 0  ?  l.scale * l.quantile * diff  :  - l.scale * (1-l.quantile) * diff
end

function grad(l::QuantileLoss,u::Float64,a::Number)
  diff = a-u
  diff > 0  ?  -l.scale * l.quantile  :  l.scale * (1-l.quantile)
end

M_estimator(l::QuantileLoss, a::AbstractArray) = quantile(a, l.quantile)

########################################## PERIODIC ##########################################
# f: ℜxℜ -> ℜ
# f(u,a) = w * (1 - cos((a-u)*(2*pi)/T))
# this measures how far away u and a are on a circle of circumference T.
type PeriodicLoss<:DiffLoss
    T::Float64 # the length of the period
    scale::Float64
    domain::Domain
end
PeriodicLoss(T, scale=1.0::Float64; domain=PeriodicDomain(T)) = PeriodicLoss(T, scale, domain)

evaluate(l::PeriodicLoss, u::Float64, a::Number) = l.scale*(1-cos((a-u)*(2*pi)/l.T))

grad(l::PeriodicLoss, u::Float64, a::Number) = -l.scale*((2*pi)/l.T)*sin((a-u)*(2*pi)/l.T)

function M_estimator(l::PeriodicLoss, a::AbstractArray{Float64})
    (l.T/(2*pi))*atan( sum(sin(2*pi*a/l.T)) / sum(cos(2*pi*a/l.T)) ) + l.T/2 # not kidding.
    # this is the estimator, and there is a form that works with weighted measurements (aka a prior on a)
    # see: http://www.tandfonline.com/doi/pdf/10.1080/17442507308833101 eq. 5.2
end

########################################## POISSON ##########################################
# f: ℜxℕ -> ℜ
# BEWARE:
# 1) this is a reparametrized poisson: we parametrize the mean as exp(u) so that u can take any real value and still produce a positive mean
# 2) THIS LOSS MAY CAUSE MODEL INSTABLITY AND DIFFICULTY FITTING.
type PoissonLoss<:Loss
    scale::Float64
    domain::Domain
end
PoissonLoss(max_count::Int, scale=1.0::Float64; domain=CountDomain(max_count)::Domain) = PoissonLoss(scale, domain)

function evaluate(l::PoissonLoss, u::Float64, a::Number)
    l.scale*(exp(u) - a*u) # in reality this should be: e^u - a*u + a*log(a) - a, but a*log(a) - a is constant wrt a!
end

grad(l::PoissonLoss, u::Float64, a::Number) = l.scale*(exp(u) - a)

M_estimator(l::PoissonLoss, a::AbstractArray) = log(mean(a))

########################################## ORDINAL HINGE ##########################################
# f: ℜx{min, min+1... max-1, max} -> ℜ
type OrdinalHingeLoss<:Loss
    min::Integer
    max::Integer
    scale::Float64
    domain::Domain
end
OrdinalHingeLoss(m1, m2, scale=1.0::Float64; domain=OrdinalDomain(m1,m2)) = OrdinalHingeLoss(m1,m2,scale,domain)
# this method should never be called directly but is needed to support copying
OrdinalHingeLoss() = OrdinalHingeLoss(1, 10, 1.0, OrdinalDomain(1,10))
OrdinalHingeLoss(m2) = OrdinalHingeLoss(1, m2, 1.0, OrdinalDomain(1, m2))

function evaluate(l::OrdinalHingeLoss, u::Float64, a::Number)
    #a = round(a)
    if u > l.max-1
        # number of levels higher than true level
        n = min(floor(u), l.max-1) - a
        loss = n*(n+1)/2 + (n+1)*(u-l.max+1)
    elseif u > a
        # number of levels higher than true level
        n = min(floor(u), l.max) - a
        loss = n*(n+1)/2 + (n+1)*(u-floor(u))
    elseif u > l.min+1
        # number of levels lower than true level
        n = a - max(ceil(u), l.min+1)
        loss = n*(n+1)/2 + (n+1)*(ceil(u)-u)
    else
        # number of levels higher than true level
        n = a - max(ceil(u), l.min+1)
        loss = n*(n+1)/2 + (n+1)*(l.min+1-u)
    end
    return l.scale*loss
end

function grad(l::OrdinalHingeLoss, u::Float64, a::Number)
    #a = round(a)
    if u > a
        # number of levels higher than true level
        n = min(ceil(u), l.max) - a
        g = n
    else
        # number of levels lower than true level
        n = a - max(floor(u), l.min)
        g = -n
    end
    return l.scale*g
end

M_estimator(l::OrdinalHingeLoss, a::AbstractArray) = median(a)

########################################## LOGISTIC ##########################################
# f: ℜx{-1,1}-> ℜ
type LogisticLoss<:ClassificationLoss
    scale::Float64
    domain::Domain
end
LogisticLoss(scale=1.0::Float64; domain=BoolDomain()) = LogisticLoss(scale, domain)

evaluate(l::LogisticLoss, u::Float64, a::Bool) = l.scale*log(1+exp(-(2a-1)*u))

grad(l::LogisticLoss, u::Float64, a::Bool) = (aa = 2a-1; -aa*l.scale/(1+exp(aa*u)))

function M_estimator(l::LogisticLoss, a::AbstractArray{Bool,1})
    d, N = sum(a), length(a)
    log(N + d) - log(N - d) # very satisfying
end

########################################## WEIGHTED HINGE ##########################################
# f: ℜx{-1,1} -> ℜ
# f(u,a) = {     w * max(1-a*u, 0) for a = -1
#        = { c * w * max(1-a*u, 0) for a =  1
type WeightedHingeLoss<:ClassificationLoss
    scale::Float64
    domain::Domain
    case_weight_ratio::Float64 # >1 for trues to have more confidence than falses, <1 for opposite
end
WeightedHingeLoss(scale=1.0; domain=BoolDomain(), case_weight_ratio=1.0) =
    WeightedHingeLoss(scale, domain, case_weight_ratio)
HingeLoss(scale=1.0::Float64; kwargs...) = WeightedHingeLoss(scale; kwargs...) # the standard HingeLoss is a special case of WeightedHingeLoss

function evaluate(l::WeightedHingeLoss, u::Float64, a::Bool)
    loss = l.scale*max(1-(2*a-1)*u, 0)
    if l.case_weight_ratio !==1. && a
        loss *= l.case_weight_ratio
    end
    return loss
end

function grad(l::WeightedHingeLoss, u::Float64, a::Bool)
    an = (2*a-1) # change to {-1,1}
    g = (an*u>=1 ? 0 : -an*l.scale)
    if l.case_weight_ratio !==1. && a
        g *= l.case_weight_ratio
    end
    return g
end

function M_estimator(l::WeightedHingeLoss, a::AbstractArray{Bool,1})
    r = length(a)/length(filter(x->x>0, a)) - 1
    if l.case_weight_ratio > r
        m = 1.0
    elseif l.case_weight_ratio == r
        m = 0.0
    else
        m = -1.0
    end
end

########################################## MULTINOMIAL ##########################################
# f: ℜx{1, 2, ..., max-1, max} -> ℜ
# f computes the (negative log likelihood of the) multinomial logit,
# often known as the softmax function
# f(u, a) = exp(u[a]) / (sum_{a'} exp(u[a']))
#         = 1         / (sum_{a'} exp(u[a'] - u[a]))
type MultinomialLoss<:Loss
    max::Integer
    scale::Float64
    domain::Domain
end
MultinomialLoss(m, scale=1.0::Float64; domain=CategoricalDomain(m)) = MultinomialLoss(m,scale,domain)
embedding_dim(l::MultinomialLoss) = l.max
datalevels(l::MultinomialLoss) = 1:l.max # levels are encoded as the numbers 1:l.max

# in Julia v0.4, argument u is a row vector (row slice of a matrix), which in julia is 2d
# function evaluate(l::MultinomialLoss, u::Array{Float64,2}, a::Int)
# this breaks compatibility with v0.4
function evaluate(l::MultinomialLoss, u::Array{Float64,1}, a::Int)
    sumexp = 0 # inverse likelihood of observation
    # computing soft max directly is numerically unstable
    # instead note logsumexp(a_j) = logsumexp(a_j - M) + M
    # and we'll pick a good big (but not too big) M
    M = maximum(u) - u[a] # prevents overflow
    for j in 1:length(u)
        sumexp += exp(u[j] - u[a] - M)
    end
    loss = log(sumexp) + M
    return l.scale*loss
end

# in Julia v0.4, argument u is a row vector (row slice of a matrix), which in julia is 2d
# function grad(l::MultinomialLoss, u::Array{Float64,2}, a::Int)
# this breaks compatibility with v0.4
function grad(l::MultinomialLoss, u::Array{Float64,1}, a::Int)
    g = zeros(size(u))
    # Using some nice algebra, you can show
    g[a] = -1
    # and g[b] = -1/sum_{a' \in S} exp(u[b] - u[a'])
    # the contribution of one observation to one entry of the gradient
    # is always between -1 and 0
    for j in 1:length(u)
        M = maximum(u) - u[j] # prevents overflow
        sumexp = 0
        for jp in 1:length(u)
            sumexp += exp(u[jp] - u[j] - M)
        end
        g[j] += exp(-M)/sumexp
    end
    return l.scale*g
end

## we'll compute it via a stochastic gradient method
## with fixed step size
function M_estimator(l::MultinomialLoss, a::AbstractArray)
    u = zeros(l.max)'
    for i = 1:length(a)
        ai = a[i]
        u -= .1*grad(l, u, ai)
    end
    return u
end

########################################## One vs All loss ##########################################
# f: ℜx{1, 2, ..., max-1, max} -> ℜ
type OvALoss<:Loss
    max::Integer
    bin_loss::Loss
    scale::Float64
    domain::Domain
end
OvALoss(m::Integer, scale::Float64=1.0; domain=CategoricalDomain(m), bin_loss::Loss=LogisticLoss(scale)) = OvALoss(m,bin_loss,scale,domain)
OvALoss() = OvALoss(1) # for copying correctly
embedding_dim(l::OvALoss) = l.max
datalevels(l::OvALoss) = 1:l.max # levels are encoded as the numbers 1:l.max

# in Julia v0.4, argument u is a row vector (row slice of a matrix), which in julia is 2d
# function evaluate(l::OvALoss, u::Array{Float64,2}, a::Int)
# this breaks compatibility with v0.4
function evaluate(l::OvALoss, u::Array{Float64,1}, a::Int)
    loss = 0
    for j in 1:length(u)
        loss += evaluate(l.bin_loss, u[j], a==j)
    end
    return l.scale*loss
end

# in Julia v0.4, argument u is a row vector (row slice of a matrix), which in julia is 2d
# function grad(l::OvALoss, u::Array{Float64,2}, a::Int)
# this breaks compatibility with v0.4
function grad(l::OvALoss, u::Array{Float64,1}, a::Int)
  g = zeros(length(u))
  for j in 1:length(u)
      g[j] = grad(l.bin_loss, u[j], a==j)
  end
  return l.scale*g
end

function M_estimator(l::OvALoss, a::AbstractArray)
    u = zeros(l.max)
    for j = 1:l.max
        u[j] = M_estimator(l.bin_loss, a==j)
    end
    return u
end

########################################## Bigger vs Smaller loss ##########################################
# f: ℜx{1, 2, ..., max-1, max} -> ℜ
type BvSLoss<:Loss
    max::Integer
    bin_loss::Loss
    scale::Float64
    domain::Domain
end
BvSLoss(m::Integer, scale::Float64=1.0; domain=OrdinalDomain(1,m), bin_loss::Loss=LogisticLoss(scale)) = BvSLoss(m,bin_loss,scale,domain)
BvSLoss() = BvSLoss(10) # for copying correctly
embedding_dim(l::BvSLoss) = l.max-1
datalevels(l::BvSLoss) = 1:l.max # levels are encoded as the numbers 1:l.max

# in Julia v0.4, argument u is a row vector (row slice of a matrix), which in julia is 2d
# function evaluate(l::BvSLoss, u::Array{Float64,2}, a::Int)
# this breaks compatibility with v0.4
function evaluate(l::BvSLoss, u::Array{Float64,1}, a::Int)
    loss = 0
    for j in 1:length(u)
        loss += evaluate(l.bin_loss, u[j], a>j)
    end
    return l.scale*loss
end

# in Julia v0.4, argument u is a row vector (row slice of a matrix), which in julia is 2d
# function grad(l::BvSLoss, u::Array{Float64,2}, a::Int)
# this breaks compatibility with v0.4
function grad(l::BvSLoss, u::Array{Float64,1}, a::Int)
  g = zeros(length(u))
  for j in 1:length(u)
      g[j] = grad(l.bin_loss, u[j], a>j)
  end
  return l.scale*g
end

function M_estimator(l::BvSLoss, a::AbstractArray)
    u = zeros(l.max)
    for j = 1:l.max-1
        u[j] = M_estimator(l.bin_loss, a.>j)
    end
    return u
end

########################################## ORDERED LOGISTIC ##########################################
# f: ℜx{1, 2, ..., max-1, max} -> ℜ
# f computes the (negative log likelihood of the) multinomial logit,
# often known as the softmax function
# f(u, a) = exp(u[a]) / (sum_{a'} exp(u[a']))
type OrdisticLoss<:Loss
    max::Integer
    scale::Float64
    domain::Domain
end
OrdisticLoss(m::Int, scale=1.0::Float64; domain=OrdinalDomain(1,m)) = OrdisticLoss(m,scale,domain)
embedding_dim(l::OrdisticLoss) = l.max
datalevels(l::OrdisticLoss) = 1:l.max # levels are encoded as the numbers 1:l.max

function evaluate(l::OrdisticLoss, u::Array{Float64,1}, a::Int)
    diffusquared = u[a]^2 .- u.^2
    M = maximum(diffusquared)
    invlik = sum(exp(diffusquared .- M))
    loss = M + log(invlik)
    return l.scale*loss
end

function grad(l::OrdisticLoss, u::Array{Float64,1}, a::Int)
    g = zeros(size(u))
    # Using some nice algebra, you can show
    g[a] = 2*u[a]
    sumexp = sum(map(j->exp(- u[j]^2), 1:length(u)))
    for j in 1:length(u)
        diffusquared = u[j]^2 .- u.^2
        M = maximum(diffusquared)
        invlik = sum(exp(diffusquared .- M))
        g[j] -= 2 * u[j] * exp(- M) / invlik
    end
    return l.scale*g
end

## we'll compute it via a stochastic gradient method
## with fixed step size
function M_estimator(l::OrdisticLoss, a::AbstractArray)
    u = zeros(l.max)'
    for i = 1:length(a)
        ai = a[i]
        u -= .1*grad(l, u, ai)
    end
    return u
end

#################### Multinomial Ordinal Logit #####################
# l: ℜ^{max-1} x {1, 2, ..., max-1, max} -> ℜ
# l computes the (negative log likelihood of the) multinomial ordinal logit.
#
# the length of the first argument u is one less than
# the number of levels of the second argument a,
# since the entries of u correspond to the division between each level
# and the one above it.
#
# To yield a sensible pdf, the entries of u should be increasing
# (b/c they're basically the -log of the cdf at the boundary between each level)
#
# The multinomial ordinal logit corresponds to a likelihood p with
# p(u, a > i) ~ exp(-u[i]), so
# p(u, a)     ~ exp(-u[1]) * ... * exp(-u[a-1]) * exp(u[a]) * ... * exp(u[end])
#             = exp(- u[1] - ... - u[a-1] + u[a] + ... + u[end])
# and normalizing,
# p(u, a)     = p(u, a) / sum_{a'} p(u, a')
#
# So l(u, a) = -log(p(u, a))
#            = u[1] + ... + u[a-1] - u[a] - ... - u[end] +
#              log(sum_{a'}(exp(u[1] + ... + u[a'-1] - u[a'] - ... - u[end])))
#
# Inspection of this loss function confirms that given u,
# the most probable value a is the index of the first
# positive entry of u

type MultinomialOrdinalLoss<:Loss
    max::Integer
    scale::Float64
    domain::Domain
end
MultinomialOrdinalLoss(m::Int, scale=1.0::Float64; domain=OrdinalDomain(1,m)) = MultinomialOrdinalLoss(m,scale,domain)
MultinomialOrdinalLoss() = MultinomialOrdinalLoss(10) # for copying
embedding_dim(l::MultinomialOrdinalLoss) = l.max - 1
datalevels(l::MultinomialOrdinalLoss) = 1:l.max # levels are encoded as the numbers 1:l.max

function enforce_MNLOrdRules!(u; TOL=1e-3)
  u[1] = min(-TOL, u[1])
  for j=2:length(u)
    u[j] = min(u[j], u[j-1]-TOL)
  end
  u
end
# argument u is a row vector (row slice of a matrix), which in julia is 2d
# todo: increase numerical stability
function evaluate(l::MultinomialOrdinalLoss, u::Array{Float64,1}, a::Int)
  enforce_MNLOrdRules!(u)
  if a == 1
    return -l.scale*log(exp(0) - exp(u[1])) # (log(1 - exp(u[a] - 1)))
  elseif a == l.max
    return -l.scale*u[a-1]
  else
    return -l.scale*log(exp(u[a-1]) - exp(u[a])) # (u[a-1] + log(1 - exp(u[a] - u[a-1])))
  end
end

# argument u is a row vector (row slice of a matrix), which in julia is 2d
function grad(l::MultinomialOrdinalLoss, u::Array{Float64,1}, a::Int)
  enforce_MNLOrdRules!(u)
  g = zeros(size(u))
  if a == 1
    g[1] = -exp(u[1])/(exp(0) - exp(u[1]))
    # g[1] = 1/(1 - exp(-u[1]))
  elseif a == l.max
    g[a-1] = 1
  else
    # d = exp(u[a] - u[a-1])
    # g[a] = d/(1-d)
    # g[a-1] = - g[a] - 1
    g[a] = -exp(u[a])/(exp(u[a-1]) - exp(u[a]))
    g[a-1] = exp(u[a-1])/(exp(u[a-1]) - exp(u[a]))
  end
  return -l.scale*g
end

## we'll compute it via a stochastic gradient method
## with fixed step size
## (we don't need a hyper accurate estimate for this)
function M_estimator(l::MultinomialOrdinalLoss, a::AbstractVector)
    u = zeros(l.max-1)'
    for i = 1:length(a)
        ai = a[i]
        u -= .1*grad(l, u, ai)
    end
    return u
end

### convenience methods for evaluating and computing gradients on vectorized arguments
function evaluate(l::Loss, u::Array{Float64,1}, a::AbstractVector)
  @assert size(u) == size(a)
  out = 0
  for i=1:length(a)
    out += evaluate(l, u[i], a[i])
  end
  return out
end

#Optimized vector evaluate on single-dimensional losses
function evaluate(l::SingleDimLoss, u::Vector{Float64}, a::AbstractVector)
  losseval = (x::Float64, y::Number) -> evaluate(l, x, y)
  mapped = zeros(u)
  map!(losseval, mapped, u, a)
  reduce(+, mapped)
end

# now for multidimensional losses
function evaluate(l::Loss, u::Array{Float64,2}, a::AbstractVector)
  # @show size(u,1)
  # @show size(a)
  @assert size(u,1) == length(a)
  out = 0
  for i=1:length(a)
    out += evaluate(l, u[i,:], a[i])
  end
  return out
end

function grad(l::Loss, u::Array{Float64,1}, a::AbstractVector)
  @assert size(u) == size(a)
  mygrad = zeros(size(u))
  for i=1:length(a)
    mygrad[i] = grad(l, u[i], a[i])
  end
  return mygrad
end

# Optimized vector grad on single-dimensional losses
function grad(l::SingleDimLoss, u::Vector{Float64}, a::AbstractVector)
  lossgrad = (x::Float64,y::Number) -> grad(l, x, y)
  mapped = zeros(u)
  map!(lossgrad, mapped, u, a)
end

# now for multidimensional losses
function grad(l::Loss, u::Array{Float64,2}, a::AbstractVector)
  @assert size(u,1) == length(a)
  mygrad = zeros(size(u))
  for i=1:length(a)
    mygrad[i,:] = grad(l, u[i,:], a[i])
  end
  return mygrad
end<|MERGE_RESOLUTION|>--- conflicted
+++ resolved
@@ -54,13 +54,9 @@
 # for example, QuadLoss(u,a)=(u-a)² and we can write f(x)=x² and x=u-a
 @compat abstract type DiffLoss<:Loss end
 # a ClassificationLoss is one in which observed values are true = 1 or false = 0 = -1 AND argmin_a L(u,a) = u>=0 ? true : false
-<<<<<<< HEAD
 @compat abstract type ClassificationLoss<:Loss end
-=======
-abstract ClassificationLoss<:Loss
 # Single Dimensional losses are DiffLosses or ClassificationLosses, which allow optimized evaluate and grad functions
 typealias SingleDimLoss Union{DiffLoss, ClassificationLoss}
->>>>>>> 9f3fd584
 
 scale!(l::Loss, newscale::Number) = (l.scale = newscale; l)
 scale(l::Loss) = l.scale
