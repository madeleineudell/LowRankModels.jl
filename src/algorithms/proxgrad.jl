--- conflicted
+++ resolved
@@ -5,19 +5,22 @@
     stepsize::Float64 # initial stepsize
     max_iter::Int # maximum number of outer iterations
     inner_iter::Int # how many prox grad steps to take on X before moving on to Y (and vice versa)
-    convergence_tol::Float64 # stop if objective decrease upon one outer iteration is less than this
+    abs_tol::Float64 # stop if objective decrease upon one outer iteration is less than this
+    rel_tol::Float64 # stop if objective decrease upon one outer iteration is less than this
     min_stepsize::Float64 # use a decreasing stepsize, stop when reaches min_stepsize
 end
 function ProxGradParams(stepsize::Number=1.0; # initial stepsize
 				        max_iter::Int=100, # maximum number of outer iterations
 				        inner_iter::Int=1, # how many prox grad steps to take on X before moving on to Y (and vice versa)
-				        convergence_tol::Number=0.00001, # stop if objective decrease upon one outer iteration is less than this
+                        abs_tol::Number=0.00001, # stop if objective decrease upon one outer iteration is less than this
+                        rel_tol::Number=0.0001, # stop if objective decrease upon one outer iteration is less than this
 				        min_stepsize::Number=0.01*stepsize) # stop if stepsize gets this small
     stepsize = convert(Float64, stepsize)
     return ProxGradParams(convert(Float64, stepsize), 
                           max_iter, 
                           inner_iter, 
-                          convert(Float64, convergence_tol), 
+                          convert(Float64, abs_tol), 
+                          convert(Float64, rel_tol), 
                           convert(Float64, min_stepsize))
 end
 
@@ -31,17 +34,11 @@
 	losses = glrm.losses
 	rx = glrm.rx
 	ry = glrm.ry
-<<<<<<< HEAD
 	X = glrm.X; Y = glrm.Y
-=======
-	# at any time, glrm.X and glrm.Y will be the best model yet found, while
-	# X and Y will be the working variables
-	X = copy(glrm.X); Y = copy(glrm.Y)
-        # check that we didn't initialize to zero (otherwise we will never move)
-        if vecnorm(Y) == 0 
-        	Y = .1*randn(k,d) 
-        end
->>>>>>> 85f9d267
+    # check that we didn't initialize to zero (otherwise we will never move)
+    if vecnorm(Y) == 0 
+    	Y = .1*randn(k,d) 
+    end
 	k = glrm.k
     m,n = size(A)
 
@@ -65,8 +62,8 @@
     # step size (will be scaled below to ensure it never exceeds 1/\|g\|_2 or so for any subproblem)
     alpharow = params.stepsize*ones(m)
     alphacol = params.stepsize*ones(n)
-    # stopping criterion: stop when decrease in objective < tol
-    tol = params.convergence_tol * mapreduce(length,+,glrm.observed_features)
+    # stopping criterion: stop when decrease in objective < tol, scaled by the number of observations
+    scaled_abs_tol = params.abs_tol * mapreduce(length,+,glrm.observed_features)
 
     # alternating updates of X and Y
     if verbose println("Fitting GLRM") end
@@ -86,15 +83,10 @@
     # first a type hack
     @compat typealias Yview Union{ContiguousView{Float64,1,Array{Float64,2}}, 
                                   ContiguousView{Float64,2,Array{Float64,2}}}
-<<<<<<< HEAD
-    # views of the columns of X corresponding to each example x_i
-    # ve[e] == X[:,e]
-=======
     # make sure we don't try to access memory not allocated to us
     @assert(size(Y) == (k,d))
     @assert(size(X) == (k,m))
     # views of the columns of X corresponding to each example
->>>>>>> 85f9d267
     ve = ContiguousView{Float64,1,Array{Float64,2}}[view(X,:,e) for e=1:m]
     # views of the column-chunks of Y corresponding to each feature y_j
     # vf[f] == Y[:,f]
@@ -127,13 +119,12 @@
                     gemm!('N', 'T', 1.0, vf[f], curgrad, 1.0, g)
                 end
             end
-<<<<<<< HEAD
             # take a proximal gradient step to update ve[e]
             l = length(glrm.observed_features[e]) + 1 # if each loss function has lipshitz constant 1 this bounds the lipshitz constant of this example's objective
             obj_by_row[e] = row_objective(glrm, e, ve[e]) # previous row objective value
             while alpharow[e] > params.min_stepsize
                 stepsize = alpharow[e]/l 
-                # newx = prox(rx, ve[e] - stepsize*g, stepsize) # this will use much more memory than the inplace version commented out below
+                # newx = prox(rx, ve[e] - stepsize*g, stepsize) # this will use much more memory than the inplace version with linesearch below
                 ## gradient step: Xᵢ += -(α/l) * ∇{Xᵢ}L
                 axpy!(-stepsize,g,newve[e])
                 ## prox step: Xᵢ = prox_rx(Xᵢ, α/l)
@@ -151,14 +142,6 @@
                     end                
                 end
             end
-=======
-            # take a proximal gradient step
-            l = length(glrm.observed_features[e]) + 1
-            ## gradient step: Xᵢ += -(α/l) * ∇{Xᵢ}L
-            axpy!(-alpha/l,g,ve[e])
-            ## prox step: Xᵢ = prox_rx(Xᵢ, α/l)
-            prox!(rx,ve[e],alpha/l)
->>>>>>> 85f9d267
         end
         end
         gemm!('T','N',1.0,X,Y,0.0,XY) # Recalculate XY using the new X
@@ -180,7 +163,6 @@
             end
             # take a proximal gradient step
             l = length(glrm.observed_examples[f]) + 1
-<<<<<<< HEAD
             obj_by_col[f] = col_objective(glrm, f, vf[f])
             while alphacol[f] > params.min_stepsize
                 stepsize = alphacol[f]/l
@@ -204,12 +186,6 @@
                     end
                 end
             end
-=======
-            ## gradient step: Yⱼ += -(α/l) * ∇{Yⱼ}L
-            axpy!(-alpha/l,gf[f],vf[f]) 
-            ## prox step: Yⱼ = prox_ryⱼ(Yⱼ, α/l)
-            prox!(ry[f],vf[f],alpha/l)
->>>>>>> 85f9d267
         end
         end
         gemm!('T','N',1.0,X,Y,0.0,XY) # Recalculate XY using the new Y
@@ -219,7 +195,8 @@
         update!(ch, t, obj)
         t = time()
 # STEP 4: Check stopping criterion
-        if i>10 && ch.objective[end-1] - obj < tol
+        obj_decrease = ch.objective[end-1] - obj
+        if i>10 && (obj_decrease < scaled_abs_tol || obj_decrease/obj < params.rel_tol)
             break
         end
         if verbose && i%10==0 
