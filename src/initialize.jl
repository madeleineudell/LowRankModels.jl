import StatsBase.sample
export init_kmeanspp!, init_svd!

include("rsvd.jl")

# kmeans++ initialization, but with missing data
# we make sure never to look at "unobserved" entries in A
# so that models can be honestly cross validated, for example
function init_kmeanspp!(glrm::GLRM)
    m,n = size(glrm.A)
    k = glrm.k
    possible_centers = Set(1:m)
    glrm.Y = randn(k,n)
    # assign first center randomly
    i = sample(1:m)
    setdiff!(possible_centers, i)
    glrm.Y[1,glrm.observed_features[i]] = glrm.A[i,glrm.observed_features[i]]
    # assign next centers one by one
    for l=1:k-1
        min_dists_per_obs = zeros(m)
        for i in possible_centers
            d = zeros(l)
            for j in glrm.observed_features[i]
                for ll=1:l
                    d[ll] += evaluate(glrm.losses[j], glrm.Y[ll,j], glrm.A[i,j])
                end
            end
            min_dists_per_obs[i] = minimum(d)/length(glrm.observed_features[i])
        end
        furthest_index = wsample(1:m,min_dists_per_obs)
        glrm.Y[l+1,glrm.observed_features[furthest_index]] = glrm.A[furthest_index,glrm.observed_features[furthest_index]]
    end
    return glrm
end

<<<<<<< HEAD
function init_svd!(glrm::GLRM; offset=false)
    m,n = size(glrm.A)
    if offset
        k = glrm.k-1
        # medians of columns
        medians = median(glrm.A,1)
        A = glrm.A .- medians
        glrm.X[:,end] = 1
        glrm.Y[end,:] = medians
    else
        k = glrm.k
        A = glrm.A
    end
    B = zeros(m,n)
    for i=1:m
        for j in glrm.observed_features[i]
            B[i,j] = A[i,j]
        end
    end
    # scale B so its mean is the same as the mean of the observations
    B *= m*n/sum(map(length, glrm.observed_features))
    u,s,v = svd(B)
    glrm.X[1:m,1:k] = u[:,1:k]*diagm(sqrt(s[1:k]))
    glrm.Y[1:k,1:n] = diagm(sqrt(s[1:k]))*v[:,1:k]'
=======
function init_svd!(glrm::GLRM; offset=true, TOL = 1e-10)
    m,n = size(glrm.A)
    # standardize A, respecting missing values
    means = zeros(n)
    stds  = zeros(n)
    Ademeaned = zeros(size(glrm.A))
    for i=1:n
        nomissing = glrm.A[glrm.observed_examples[i],i]
        means[i] = mean(nomissing)
        if isnan(means[i])
            means[i] = 1
        end
        stds[i] = std(nomissing)
        if stds[i] < TOL || isnan(stds[i])
            stds[i] = 1
        end
        Ademeaned[glrm.observed_examples[i],i] = glrm.A[glrm.observed_examples[i],i] - means[i]
    end
    if offset
        k = glrm.k-1
        glrm.X[:,end] = 1
        glrm.Y[end,:] = means
        Astd = Ademeaned*diagm(1./stds)
    else
        # i'm not sure why you'd want to do this, unless you're sure the data was already demeaned,
        # or possibly to cope with regularization
        k = glrm.k
        Astd = A*diagm(1./stds)
    end
    # TODO: might also want to remove entries in columns that have many fewer missing values than others
    # intuition: noise in a dense column is low rank
    # scale Astd so its mean is the same as the mean of the observations
    Astd *= m*n/sum(map(length, glrm.observed_features))
    S = rsvd(Astd, k, 3)
    u,s,v = S[:U], S[:S], S[:V]
    # initialize with the top k components of the SVD,
    # rescaling by the variances
    glrm.X[1:m,1:k] = u[:,1:k]*diagm(sqrt(s[1:k]))
    glrm.Y[1:k,1:n] = diagm(sqrt(s[1:k]))*v[:,1:k]'*diagm(stds)
>>>>>>> 568aee52
    return glrm
end

function init_nnmf!(glrm::GLRM)
<<<<<<< HEAD
    return glrm
=======
	return glrm
end

function init_convex(glrm::GLRM; delta = 1e-3, maxiter = 100, verbose = false)
    # extract parameters from glrm
    @assert all([glrm.rx.scale == glrm.ry[i].scale for i=1:length(glrm.ry)])
    gamma = 1/glrm.rx.scale/2
    # this should be 1/sqrt(max(m,n)) for RPCA
    k = glrm.k
    A = glrm.A
    m, n = size(A)
    
    # recommended by Candes for robust PCA
    mu = n^2/4/vecnorm(A, 1)
    
    S = A 
    L = zeros(size(A))
    Y = zeros(size(A))
    normAF = vecnorm(A)
    kmax = k*2
    # TODO: pick initial lambda that makes the solution extremely low rank
    for lambda = linspace(.1/sqrt(max(m,n)), gamma, 5)
        if verbose println("lambda = $lambda") end
        # consider whether resetting Y to 0 is mathematically necessary; it's definitely slower
        # Y = zeros(size(A))
        for i = 1:maxiter
            if verbose && i%10 == 0 println("\titeration $i") end
            # TODO: replace this with the prox on the observed entries
            L = soft_threshold_singular_values(A - S + Y ./ mu, mu; kmax = kmax)
            S = soft_threshold(A - L + Y ./ mu, lambda * mu)
            Y = Y + mu * (A - L - S)
            if vecnorm(A - L - S) <= delta*normAF
                 break
            end
        end
        if verbose println("\trank(L) is ", rank(L)) end
        if rank(L) > k
            if verbose println("lets go nonconvex!") end
            break
        end
    end
    u,s,v = svd(L)
    glrm.X = u[:,1:glrm.k]*diagm(sqrt(s[1:glrm.k])); glrm.Y = diagm(sqrt(s[1:glrm.k]))*v[:,1:glrm.k]'
    return glrm.X, glrm.Y
>>>>>>> 568aee52
end<|MERGE_RESOLUTION|>--- conflicted
+++ resolved
@@ -33,32 +33,6 @@
     return glrm
 end
 
-<<<<<<< HEAD
-function init_svd!(glrm::GLRM; offset=false)
-    m,n = size(glrm.A)
-    if offset
-        k = glrm.k-1
-        # medians of columns
-        medians = median(glrm.A,1)
-        A = glrm.A .- medians
-        glrm.X[:,end] = 1
-        glrm.Y[end,:] = medians
-    else
-        k = glrm.k
-        A = glrm.A
-    end
-    B = zeros(m,n)
-    for i=1:m
-        for j in glrm.observed_features[i]
-            B[i,j] = A[i,j]
-        end
-    end
-    # scale B so its mean is the same as the mean of the observations
-    B *= m*n/sum(map(length, glrm.observed_features))
-    u,s,v = svd(B)
-    glrm.X[1:m,1:k] = u[:,1:k]*diagm(sqrt(s[1:k]))
-    glrm.Y[1:k,1:n] = diagm(sqrt(s[1:k]))*v[:,1:k]'
-=======
 function init_svd!(glrm::GLRM; offset=true, TOL = 1e-10)
     m,n = size(glrm.A)
     # standardize A, respecting missing values
@@ -98,14 +72,10 @@
     # rescaling by the variances
     glrm.X[1:m,1:k] = u[:,1:k]*diagm(sqrt(s[1:k]))
     glrm.Y[1:k,1:n] = diagm(sqrt(s[1:k]))*v[:,1:k]'*diagm(stds)
->>>>>>> 568aee52
     return glrm
 end
 
 function init_nnmf!(glrm::GLRM)
-<<<<<<< HEAD
-    return glrm
-=======
 	return glrm
 end
 
@@ -150,5 +120,4 @@
     u,s,v = svd(L)
     glrm.X = u[:,1:glrm.k]*diagm(sqrt(s[1:glrm.k])); glrm.Y = diagm(sqrt(s[1:glrm.k]))*v[:,1:glrm.k]'
     return glrm.X, glrm.Y
->>>>>>> 568aee52
 end