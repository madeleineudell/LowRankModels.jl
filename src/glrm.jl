import Stats.sample, Base.size

export GLRM, objective, Params, FunctionArray, getindex, display, size, fit, fit!

type GLRM
	A
	observed_features
	observed_examples
	losses::Array{Loss,1}
	rx::Regularizer
	ry::Regularizer
	k::Int64
	X::Array{Float64,2}
	Y::Array{Float64,2}
end
# default initializations for obs, X, and Y
GLRM(A,observed_features,observed_examples,losses,rx,ry,k) = 
	GLRM(A,observed_features,observed_examples,losses,rx,ry,k,randn(size(A,1),k),randn(k,size(A,2)))
GLRM(A,obs,losses,rx,ry,k,X,Y) = 
	GLRM(A,sort_observations(obs,size(A)...)...,losses,rx,ry,k,X,Y)
GLRM(A,obs,losses,rx,ry,k) = 
	GLRM(A,obs,losses,rx,ry,k,randn(size(A,1),k),randn(k,size(A,2)))
GLRM(A,losses,rx,ry,k) = 
	GLRM(A,[(i,j) for i=1:size(A,1),j=1:size(A,2)][:],losses,rx,ry,k)	
function objective(glrm::GLRM,X,Y; include_regularization=true)
	m,n = size(glrm.A)
	err = 0
	# compute value of loss function
	Z = X * Y
	for i=1:n
		for j in glrm.observed_features[i]
			err += evaluate(glrm.losses[j], Z[i,j], glrm.A[i,j])
		end
	end
	# add regularization penalty
	if include_regularization
		for i=1:m
			err += evaluate(glrm.rx,X[i,:])
		end
		for j=1:n
			err += evaluate(glrm.ry,Y[:,j])
		end
	end
	return err
end
objective(glrm::GLRM) = objective(glrm,glrm.X,glrm.Y)

type Params
	stepsize # stepsize
	max_iter # maximum number of iterations
	convergence_tol # stop when decrease in objective per iteration is less than convergence_tol*length(obs)
	min_stepsize # use a decreasing stepsize, stop when reaches min_stepsize
end
Params(stepsize,max_iter,convergence_tol) = Params(stepsize,max_iter,convergence_tol,stepsize)
Params() = Params(1,100,.0001,.01)

type FunctionArray<:AbstractArray
	f::Function
	arr::Array
end
getindex(fa::FunctionArray,idx::Integer...) = x->fa.f(x,fa.arr[idx...])
display(fa::FunctionArray) = println("FunctionArray($(fa.f),$(fa.arr))")
size(fa::FunctionArray) = size(fa.arr)

type ColumnFunctionArray<:AbstractArray
    f::Array{Function,1}
    arr::AbstractArray
end
getindex(fa::ColumnFunctionArray,idx::Integer...) = x->fa.f[idx[2]](x,fa.arr[idx...])
display(fa::ColumnFunctionArray) = println("FunctionArray($(fa.f),$(fa.arr))")
size(fa::ColumnFunctionArray) = size(fa.arr)

function sort_observations(obs,m,n; check_empty=true)
    observed_features = [Int32[] for i=1:m]
    observed_examples = [Int32[] for j=1:n]
    for (i,j) in obs
        push!(observed_features[i],j)
        push!(observed_examples[j],i)
    end
    if check_empty && any(map(x->length(x)==0,observed_examples)) || 
        	any(map(x->length(x)==0,observed_features))
        error("Every row and column must contain at least one observation")
    end
    return observed_features, observed_examples
end


function fit!(glrm::GLRM; params::Params=Params(),ch::ConvergenceHistory=ConvergenceHistory("glrm"),verbose=true)
	
	### initialization
	gradL = ColumnFunctionArray(map(grad,glrm.losses),glrm.A)
	m,n = size(gradL)
	# at any time, glrm.X and glrm.Y will be the best model yet found, while
	# X and Y will be the working variables
	X, Y = copy(glrm.X), copy(glrm.Y)
	k = glrm.k

	### optimization parameters
	# step size (will be scaled below to ensure it never exceeds 1/\|g\|_2 or so for any subproblem)
	alpha = params.stepsize
	# stopping criterion: stop when decrease in objective < tol
	tol = params.convergence_tol * sum(map(length,glrm.observed_features))

	### alternating updates of X and Y
	if verbose println("Fitting GLRM") end
	update!(ch, 0, objective(glrm))
	t = time()
	for i=1:params.max_iter
		# X update
		XY = X*Y
		for e=1:m
			# compute a gradient of L wrt e
			g = zeros(1,k)
			for f in glrm.observed_features[e]
				g += gradL[e,f](XY[e,f])*Y[:,f:f]'
			end
			# take a proximal gradient step
			l = length(glrm.observed_features[e])
			X[e,:] = prox(glrm.rx)(X[e:e,:]-alpha/l*g,alpha/l)
		end
		# Y update
		XY = X*Y
		for f=1:n
			# compute a gradient of L wrt f
			g = zeros(k,1)
			for e in glrm.observed_examples[f]
				g += X[e:e,:]'*gradL[e,f](XY[e,f])
			end
			# take a proximal gradient step
			l = length(glrm.observed_examples[f])
			Y[:,f] = prox(glrm.ry)(Y[:,f:f]-alpha/l*g,alpha/l)
		end
		obj = objective(glrm,X,Y)
		# if the objective went down, record the best X and Y yet found, and try a larger stepsize
		if obj < ch.objective[end]
			t = time() - t
			update!(ch, t, obj)
			glrm.X[:], glrm.Y[:] = X, Y
			alpha = alpha*1.05
			t = time()
		else
<<<<<<< HEAD
			# if the objective increased, perhaps the step size is too big
			if alpha <= params.min_stepsize / max(M,N)
=======
			# if the objective went up, reduce the step size, and undo the step
			alpha = alpha*.8
			X[:], Y[:] = glrm.X, glrm.Y
		end
		# check stopping criterion
		if i>10 && length(ch.objective)>1 && ch.objective[end-1] - obj < tol
			if alpha <= params.min_stepsize
>>>>>>> ad19c18e
				break
			else
				alpha = alpha/2
			end
		end
		# check stopping criterion
		if i>10 && length(ch.objective) > 1 && ch.objective[end-1] - obj < tol
			break
		end
		if verbose && i%10==0 
			println("Iteration $i: objective value = $(ch.objective[end])") 
		end
	end

	return glrm.X,glrm.Y,ch
end
function fit(glrm::GLRM, args...; kwargs...)
	Xorig, Yorig = copy(glrm.X), copy(glrm.Y)
	X,Y,ch = fit!(glrm, args...; kwargs...)
	glrm.X, glrm.Y = Xorig, Yorig
	return X,Y,ch
end<|MERGE_RESOLUTION|>--- conflicted
+++ resolved
@@ -1,4 +1,4 @@
-import Stats.sample, Base.size
+import Base.size
 
 export GLRM, objective, Params, FunctionArray, getindex, display, size, fit, fit!
 
@@ -52,7 +52,7 @@
 	min_stepsize # use a decreasing stepsize, stop when reaches min_stepsize
 end
 Params(stepsize,max_iter,convergence_tol) = Params(stepsize,max_iter,convergence_tol,stepsize)
-Params() = Params(1,100,.0001,.01)
+Params() = Params(1,100,.00001,.01)
 
 type FunctionArray<:AbstractArray
 	f::Function
@@ -138,19 +138,14 @@
 			glrm.X[:], glrm.Y[:] = X, Y
 			alpha = alpha*1.05
 			t = time()
+		# if the objective went up, reduce the step size, and undo the step
 		else
-<<<<<<< HEAD
-			# if the objective increased, perhaps the step size is too big
-			if alpha <= params.min_stepsize / max(M,N)
-=======
-			# if the objective went up, reduce the step size, and undo the step
 			alpha = alpha*.8
 			X[:], Y[:] = glrm.X, glrm.Y
 		end
 		# check stopping criterion
 		if i>10 && length(ch.objective)>1 && ch.objective[end-1] - obj < tol
 			if alpha <= params.min_stepsize
->>>>>>> ad19c18e
 				break
 			else
 				alpha = alpha/2
