import Base: size, axpy!
import Base.LinAlg.scale!
import Base.BLAS: gemm!
import ArrayViews: view, StridedView, ContiguousView

<<<<<<< HEAD
export GLRM, 
       Params, fit!, fit,
       objective, error_metric, 
       add_offset!, equilibrate_variance!, fix_latent_features!
=======
export GLRM, getindex, size,
       add_offset!, equilibrate_variance!, fix_latent_features!,
       impute, errors
>>>>>>> fd79f070

ObsArray = Union(Array{Array{Int,1},1}, Array{UnitRange{Int},1})

### GLRM TYPE
<<<<<<< HEAD
type GLRM{L<:Loss, R<:Regularizer}
    A::AbstractArray             # The data table transformed into a coded array 
    losses::Array{L,1}           # array of loss functions
    rx::Regularizer              # The regularization to be applied to each row of Xᵀ (column of X)
    ry::Array{R,1}               # Array of regularizers to be applied to each column of Y
=======
type GLRM
    A::AbstractArray
    losses::Array{Loss,1}        # array of loss functions
    rx::Regularizer              # The regularization to be applied to each row of Xᵀ (column of X)
    ry::Array{Regularizer,1}     # Array of regularizers to be applied to each column of Y
>>>>>>> fd79f070
    k::Int                       # Desired rank 
    observed_features::ObsArray  # for each example, an array telling which features were observed
    observed_examples::ObsArray  # for each feature, an array telling in which examples the feature was observed  
    X::AbstractArray{Float64,2}          # Representation of data in low-rank space. A ≈ X'Y
    Y::AbstractArray{Float64,2}          # Representation of features in low-rank space. A ≈ X'Y
end
<<<<<<< HEAD
function GLRM(A::AbstractArray, losses, rx::Regularizer, ry::Array, k::Int; 
=======

# usage notes:
# * providing argument `obs` overwrites arguments `observed_features` and `observed_examples`
# * offset and scale are *false* by default to avoid unexpected behavior
# * convenience methods for calling are defined in utilities/conveniencemethods.jl
function GLRM(A::AbstractArray, losses::Array, rx::Regularizer, ry::Array, k::Int; 
# the following tighter definition fails when you form an array of a tighter subtype than the abstract type, eg Array{quadratic,1}
# function GLRM(A::AbstractArray, losses::Array{Loss,1}, rx::Regularizer, ry::Array{Regularizer,1}, k::Int; 
>>>>>>> fd79f070
              X = randn(k,size(A,1)), Y = randn(k,size(A,2)),
              obs = nothing,                                    # [(i₁,j₁), (i₂,j₂), ... (iₒ,jₒ)]
              observed_features = fill(1:size(A,2), size(A,1)), # [1:n, 1:n, ... 1:n] m times
              observed_examples = fill(1:size(A,1), size(A,2)), # [1:m, 1:m, ... 1:m] n times
<<<<<<< HEAD
              offset = true, scale = true)
    # Check dimensions of the arguments
    m,n = size(A)
    if length(losses)!=n error("There must be as many losses as there are columns in the data matrix") end
    if length(ry)!=n error("There must be either one Y regularizer or as many Y regularizers as there are columns in the data matrix") end
    if size(X)!=(k,m) error("X must be of size (k,m) where m is the number of rows in the data matrix. This is the transpose of the standard notation used in the paper, but it makes for better memory management. size(X) = $(size(X)), size(A) = $(size(A))") end
    if size(Y)!=(k,n) error("Y must be of size (k,n) where n is the number of columns in the data matrix. size(Y) = $(size(Y)), size(A) = $(size(A))") end
=======
              offset = false, scale = false,
              checknan = true)

>>>>>>> fd79f070
    if obs==nothing # if no specified array of tuples, use what was explicitly passed in or the defaults (all)
        # println("no obs given, using observed_features and observed_examples")
        glrm = GLRM(A,losses,rx,ry,k, observed_features, observed_examples, X,Y)
    else # otherwise unpack the tuple list into arrays
        # println("unpacking obs into array")
        glrm = GLRM(A,losses,rx,ry,k, sort_observations(obs,size(A)...)..., X,Y)
    end
<<<<<<< HEAD
=======
    # check to make sure X is properly oriented
    if size(glrm.X) != (k, size(A,1)) 
        # println("transposing X")
        glrm.X = glrm.X'
    end
    # check none of the observations are NaN
    if checknan
        for i=1:size(A,1)
            for j=glrm.observed_features[i]
                if isnan(A[i,j]) 
                    error("Observed value in entry ($i, $j) is NaN.")
                end
            end
        end
    end
>>>>>>> fd79f070
    if scale # scale losses (and regularizers) so they all have equal variance
        equilibrate_variance!(glrm)
    end
    if offset # don't penalize the offset of the columns
        add_offset!(glrm)
    end
    return glrm
end
<<<<<<< HEAD
function GLRM(A, losses, rx, ry::Regularizer, k; kwargs...)
    ry_array = convert(Array{Regularizer,1}, fill(ry,size(losses)))
    GLRM(A, losses, rx, ry_array, k; kwargs...)
end

=======
>>>>>>> fd79f070

### OBSERVATION TUPLES TO ARRAYS
@compat function sort_observations(obs::Array{Tuple{Int,Int},1}, m::Int, n::Int; check_empty=false)
    observed_features = Array{Int,1}[Int[] for i=1:m]
    observed_examples = Array{Int,1}[Int[] for j=1:n]
    for (i,j) in obs
        @inbounds push!(observed_features[i],j)
        @inbounds push!(observed_examples[j],i)
    end
    if check_empty && (any(map(x->length(x)==0,observed_examples)) || 
            any(map(x->length(x)==0,observed_features)))
        error("Every row and column must contain at least one observation")
    end
    return observed_features, observed_examples
end

## SCALINGS AND OFFSETS ON GLRM
function add_offset!(glrm::GLRM)
    glrm.rx, glrm.ry = lastentry1(glrm.rx), map(lastentry_unpenalized, glrm.ry)
    return glrm
end
function equilibrate_variance!(glrm::GLRM)
    for i=1:size(glrm.A,2)
        nomissing = glrm.A[glrm.observed_examples[i],i]
        if length(nomissing)>0
            varlossi = avgerror(glrm.losses[i], nomissing)
            varregi = var(nomissing) # TODO make this depend on the kind of regularization; this assumes quadratic
        else
            varlossi = 1
            varregi = 1
        end
        if varlossi > 0
            # rescale the losses and regularizers for each column by the inverse of the empirical variance
            scale!(glrm.losses[i], scale(glrm.losses[i])/varlossi)
        end
        if varregi > 0
            scale!(glrm.ry[i], scale(glrm.ry[i])/varregi)
        end
    end
    return glrm
end
function fix_latent_features!(glrm::GLRM, n)
    glrm.ry = Regularizer[fixed_latent_features(glrm.ry[i], glrm.Y[1:n,i]) 
                            for i in 1:length(glrm.ry)]
    return glrm
end

<<<<<<< HEAD
### OBJECTIVE FUNCTION EVALUATION
function objective(glrm::GLRM, X::Array{Float64,2}, Y::Array{Float64,2}, 
                   XY::Array{Float64,2}; include_regularization=true)
    m,n = size(glrm.A)
    err = 0
    for j=1:n
        for i in glrm.observed_examples[j]
            err += evaluate(glrm.losses[j], XY[i,j], glrm.A[i,j])
        end
    end
    # add regularization penalty
    if include_regularization
        for i=1:m
            err += evaluate(glrm.rx, view(X,:,i))
        end
        for j=1:n
            err += evaluate(glrm.ry[j], view(Y,:,j))
        end
    end
    return err
end
# The user can also pass in X and Y and `objective` will compute XY for them
function objective(glrm::GLRM, X::Array{Float64,2}, Y::Array{Float64,2}; kwargs...)
    XY = Array(Float64, size(glrm.A)) 
    gemm!('T','N',1.0,X,Y,0.0,XY) 
    objective(glrm, X, Y, XY; kwargs...)
end
# Or just the GLRM and `objective` will use glrm.X and .Y
objective(glrm::GLRM; kwargs...) = objective(glrm, glrm.X, glrm.Y; kwargs...)

## ERROR METRIC EVALUATION (BASED ON DOMAINS OF THE DATA)
function raw_error_metric(glrm::GLRM, XY::Array{Float64,2}, domains::Array{Domain,1})
    m,n = size(glrm.A)
    err = 0.0
    for j=1:n
        for i in glrm.observed_examples[j]
            err += error_metric(domains[j], glrm.losses[j], XY[i,j], glrm.A[i,j])
        end
    end
    return err
end
function std_error_metric(glrm::GLRM, XY::Array{Float64,2}, domains::Array{Domain,1})
    m,n = size(glrm.A)
    err = 0.0
    for j=1:n
        column_mean = 0.0
        column_err = 0.0
        for i in glrm.observed_examples[j]
            column_mean += glrm.A[i,j]^2
            column_err += error_metric(domains[j], glrm.losses[j], XY[i,j], glrm.A[i,j])
        end
        column_mean = column_mean/length(glrm.observed_examples[j])
        if column_mean != 0
            column_err = column_err/column_mean
        end
        err += column_err
    end
    return err
end
function error_metric(glrm::GLRM, XY::Array{Float64,2}, domains::Array{Domain,1}; standardize=false)
    if standardize
        return std_error_metric(glrm, XY, domains)
    else
        return raw_error_metric(glrm, XY, domains)
    end
end
# The user can also pass in X and Y and `error_metric` will compute XY for them
function error_metric(glrm::GLRM, X::Array{Float64,2}, Y::Array{Float64,2}, domains::Array{Domain,1}; kwargs...)
    XY = Array(Float64, size(glrm.A)) 
    gemm!('T','N',1.0,X,Y,0.0,XY) 
    error_metric(glrm, XY, domains; kwargs...)
end
# Or just the GLRM and `error_metric` will use glrm.X and .Y
error_metric(glrm::GLRM, domains::Array{Domain,1}; kwargs...) = error_metric(glrm, glrm.X, glrm.Y, domains; kwargs...)
error_metric(glrm::GLRM; kwargs...) = error_metric(glrm, Domain[l.domain for l in glrm.losses]; kwargs...)

### PARAMETERS TYPE
type Params
    stepsize # stepsize
    max_iter # maximum number of iterations
    convergence_tol # stop when decrease in objective per iteration is less than convergence_tol*length(obs)
    min_stepsize # use a decreasing stepsize, stop when reaches min_stepsize
end
function Params(stepsize=1; max_iter=100, convergence_tol=0.00001, min_stepsize=0.01*stepsize) 
	return Params(stepsize, max_iter, convergence_tol, min_stepsize)
end

### FITTING
function fit!(glrm::GLRM; params::Params=Params(), ch::ConvergenceHistory=ConvergenceHistory("glrm"), verbose=true)
	
	### initialization
	A = glrm.A # rename these for easier local access
	losses = glrm.losses
	rx = glrm.rx
	ry = glrm.ry
	# at any time, glrm.X and glrm.Y will be the best model yet found, while
	# X and Y will be the working variables
	X = copy(glrm.X); Y = copy(glrm.Y)
	k = glrm.k

	m,n = size(A)
	XY = Array(Float64, (m, n))
	gemm!('T','N',1.0,X,Y,0.0,XY) # XY = X' * Y initial calculation

    # check that we didn't initialize to zero (otherwise we will never move)
    if norm(Y) == 0 
    	Y = .1*randn(k,n) 
    end

    # step size (will be scaled below to ensure it never exceeds 1/\|g\|_2 or so for any subproblem)
    alpha = params.stepsize
    # stopping criterion: stop when decrease in objective < tol
    tol = params.convergence_tol * mapreduce(length,+,glrm.observed_features)

    # alternating updates of X and Y
    if verbose println("Fitting GLRM") end
    update!(ch, 0, objective(glrm), alpha)
    t = time()
    steps_in_a_row = 0
    g = zeros(k)

    # cache views
    ve = ContiguousView{Float64,1,Array{Float64,2}}[view(X,:,e) for e=1:m]
    vf = ContiguousView{Float64,1,Array{Float64,2}}[view(Y,:,f) for f=1:n]

    for i=1:params.max_iter
# STEP 1: X update
        # XY = X' * Y this is computed before the first iteration and subsequently in the objective evaluation
        for e=1:m # doing this means looping over XY in row-major order, but otherwise we couldn't parallelize over Xᵢs
            scale!(g, 0)# reset gradient to 0
            # compute gradient of L with respect to Xᵢ as follows:
            # ∇{Xᵢ}L = Σⱼ dLⱼ(XᵢYⱼ)/dXᵢ
            for f in glrm.observed_features[e]
                # but we have no function dLⱼ/dXᵢ, only dLⱼ/d(XᵢYⱼ) aka dLⱼ/du
                # by chain rule, the result is: Σⱼ (dLⱼ(XᵢYⱼ)/du * Yⱼ), where dLⱼ/du is our grad() function
                axpy!(grad(losses[f],XY[e,f],A[e,f]), vf[f], g)
                # if any(isnan(g))
                #     warn("evaluation of gradient at [$e,$f] produced a NAN.")
                # end
            end
            # take a proximal gradient step
            l = length(glrm.observed_features[e]) + 1
            scale!(g, -alpha/l)
            ## gradient step: Xᵢ += -(α/l) * ∇{Xᵢ}L
            axpy!(1,g,ve[e])
            ## prox step: Xᵢ = prox_rx(Xᵢ, α/l)
            prox!(rx,ve[e],alpha/l)
        end
        gemm!('T','N',1.0,X,Y,0.0,XY) # Recalculate XY using the new X
# STEP 2: Y update
        for f=1:n
            scale!(g, 0) # reset gradient to 0
            # compute gradient of L with respect to Yⱼ as follows:
            # ∇{Yⱼ}L = Σⱼ dLⱼ(XᵢYⱼ)/dYⱼ 
            for e in glrm.observed_examples[f]
                # but we have no function dLⱼ/dYⱼ, only dLⱼ/d(XᵢYⱼ) aka dLⱼ/du
                # by chain rule, the result is: Σⱼ dLⱼ(XᵢYⱼ)/du * Xᵢ, where dLⱼ/du is our grad() function
            	axpy!(grad(losses[f],XY[e,f],A[e,f]), ve[e], g)
            end
            # take a proximal gradient step
            l = length(glrm.observed_examples[f]) + 1
            scale!(g, -alpha/l)
            ## gradient step: Yⱼ += -(α/l) * ∇{Yⱼ}L
            axpy!(1,g,vf[f]) 
            ## prox step: Yⱼ = prox_ryⱼ(Yⱼ, α/l)
            prox!(ry[f],vf[f],alpha/l)
        end
        gemm!('T','N',1.0,X,Y,0.0,XY) # Recalculate XY using the new Y
# STEP 3: Check objective
        obj = objective(glrm, X, Y, XY) 
        # record the best X and Y yet found
        if obj < ch.objective[end]
            t = time() - t
            update!(ch, t, obj, alpha)
            copy!(glrm.X, X); copy!(glrm.Y, Y)
            alpha = alpha * 1.05
            steps_in_a_row = max(1, steps_in_a_row+1)
            t = time()
        else
            # if the objective went up, reduce the step size, and undo the step
            alpha = alpha / max(1.5, -steps_in_a_row)
            if verbose println("obj went up to $obj; reducing step size to $alpha") end
            copy!(X, glrm.X); copy!(Y, glrm.Y)
            steps_in_a_row = min(0, steps_in_a_row-1)
            gemm!('T','N',1.0,X,Y,0.0,XY) # Revert back to the old XY (previous best)
        end
# STEP 4: Check stopping criterion
        if i>10 && (steps_in_a_row > 3 && ch.objective[end-1] - obj < tol) || alpha <= params.min_stepsize
            break
        end
        if verbose 
            println("Iteration $i: objective value = $(ch.objective[end])") 
        end
    end
    t = time() - t
    update!(ch, t, ch.objective[end], alpha)

    return glrm.X, glrm.Y, ch
end

function fit(glrm::GLRM, args...; kwargs...)
    X0 = Array(Float64, size(glrm.X))
    Y0 = Array(Float64, size(glrm.Y))
    copy!(X0, glrm.X); copy!(Y0, glrm.Y)
    X,Y,ch = fit!(glrm, args...; kwargs...)
    copy!(glrm.X, X0); copy!(glrm.Y, Y0)
    return X',Y,ch
end
=======
# Use impute and errors over GLRMS
impute(glrm::GLRM) = impute(glrm.losses, glrm.X'*glrm.Y)
errors(glrm::GLRM) = errors(Domain[l.domain for l in glrm.losses],
                            glrm.losses,
                            glrm.X'*glrm.Y,
                            glrm.A)
>>>>>>> fd79f070
<|MERGE_RESOLUTION|>--- conflicted
+++ resolved
@@ -3,42 +3,25 @@
 import Base.BLAS: gemm!
 import ArrayViews: view, StridedView, ContiguousView
 
-<<<<<<< HEAD
-export GLRM, 
-       Params, fit!, fit,
+export GLRM, getindex, size,
        objective, error_metric, 
-       add_offset!, equilibrate_variance!, fix_latent_features!
-=======
-export GLRM, getindex, size,
        add_offset!, equilibrate_variance!, fix_latent_features!,
-       impute, errors
->>>>>>> fd79f070
+       impute, error_metric
 
 ObsArray = Union(Array{Array{Int,1},1}, Array{UnitRange{Int},1})
 
 ### GLRM TYPE
-<<<<<<< HEAD
 type GLRM{L<:Loss, R<:Regularizer}
     A::AbstractArray             # The data table transformed into a coded array 
     losses::Array{L,1}           # array of loss functions
     rx::Regularizer              # The regularization to be applied to each row of Xᵀ (column of X)
     ry::Array{R,1}               # Array of regularizers to be applied to each column of Y
-=======
-type GLRM
-    A::AbstractArray
-    losses::Array{Loss,1}        # array of loss functions
-    rx::Regularizer              # The regularization to be applied to each row of Xᵀ (column of X)
-    ry::Array{Regularizer,1}     # Array of regularizers to be applied to each column of Y
->>>>>>> fd79f070
     k::Int                       # Desired rank 
     observed_features::ObsArray  # for each example, an array telling which features were observed
     observed_examples::ObsArray  # for each feature, an array telling in which examples the feature was observed  
     X::AbstractArray{Float64,2}          # Representation of data in low-rank space. A ≈ X'Y
     Y::AbstractArray{Float64,2}          # Representation of features in low-rank space. A ≈ X'Y
 end
-<<<<<<< HEAD
-function GLRM(A::AbstractArray, losses, rx::Regularizer, ry::Array, k::Int; 
-=======
 
 # usage notes:
 # * providing argument `obs` overwrites arguments `observed_features` and `observed_examples`
@@ -47,24 +30,18 @@
 function GLRM(A::AbstractArray, losses::Array, rx::Regularizer, ry::Array, k::Int; 
 # the following tighter definition fails when you form an array of a tighter subtype than the abstract type, eg Array{quadratic,1}
 # function GLRM(A::AbstractArray, losses::Array{Loss,1}, rx::Regularizer, ry::Array{Regularizer,1}, k::Int; 
->>>>>>> fd79f070
               X = randn(k,size(A,1)), Y = randn(k,size(A,2)),
               obs = nothing,                                    # [(i₁,j₁), (i₂,j₂), ... (iₒ,jₒ)]
               observed_features = fill(1:size(A,2), size(A,1)), # [1:n, 1:n, ... 1:n] m times
               observed_examples = fill(1:size(A,1), size(A,2)), # [1:m, 1:m, ... 1:m] n times
-<<<<<<< HEAD
-              offset = true, scale = true)
+              offset = false, scale = false,
+              checknan = true)
     # Check dimensions of the arguments
     m,n = size(A)
     if length(losses)!=n error("There must be as many losses as there are columns in the data matrix") end
     if length(ry)!=n error("There must be either one Y regularizer or as many Y regularizers as there are columns in the data matrix") end
     if size(X)!=(k,m) error("X must be of size (k,m) where m is the number of rows in the data matrix. This is the transpose of the standard notation used in the paper, but it makes for better memory management. size(X) = $(size(X)), size(A) = $(size(A))") end
     if size(Y)!=(k,n) error("Y must be of size (k,n) where n is the number of columns in the data matrix. size(Y) = $(size(Y)), size(A) = $(size(A))") end
-=======
-              offset = false, scale = false,
-              checknan = true)
-
->>>>>>> fd79f070
     if obs==nothing # if no specified array of tuples, use what was explicitly passed in or the defaults (all)
         # println("no obs given, using observed_features and observed_examples")
         glrm = GLRM(A,losses,rx,ry,k, observed_features, observed_examples, X,Y)
@@ -72,8 +49,7 @@
         # println("unpacking obs into array")
         glrm = GLRM(A,losses,rx,ry,k, sort_observations(obs,size(A)...)..., X,Y)
     end
-<<<<<<< HEAD
-=======
+
     # check to make sure X is properly oriented
     if size(glrm.X) != (k, size(A,1)) 
         # println("transposing X")
@@ -89,7 +65,7 @@
             end
         end
     end
->>>>>>> fd79f070
+
     if scale # scale losses (and regularizers) so they all have equal variance
         equilibrate_variance!(glrm)
     end
@@ -98,14 +74,6 @@
     end
     return glrm
 end
-<<<<<<< HEAD
-function GLRM(A, losses, rx, ry::Regularizer, k; kwargs...)
-    ry_array = convert(Array{Regularizer,1}, fill(ry,size(losses)))
-    GLRM(A, losses, rx, ry_array, k; kwargs...)
-end
-
-=======
->>>>>>> fd79f070
 
 ### OBSERVATION TUPLES TO ARRAYS
 @compat function sort_observations(obs::Array{Tuple{Int,Int},1}, m::Int, n::Int; check_empty=false)
@@ -153,37 +121,6 @@
     return glrm
 end
 
-<<<<<<< HEAD
-### OBJECTIVE FUNCTION EVALUATION
-function objective(glrm::GLRM, X::Array{Float64,2}, Y::Array{Float64,2}, 
-                   XY::Array{Float64,2}; include_regularization=true)
-    m,n = size(glrm.A)
-    err = 0
-    for j=1:n
-        for i in glrm.observed_examples[j]
-            err += evaluate(glrm.losses[j], XY[i,j], glrm.A[i,j])
-        end
-    end
-    # add regularization penalty
-    if include_regularization
-        for i=1:m
-            err += evaluate(glrm.rx, view(X,:,i))
-        end
-        for j=1:n
-            err += evaluate(glrm.ry[j], view(Y,:,j))
-        end
-    end
-    return err
-end
-# The user can also pass in X and Y and `objective` will compute XY for them
-function objective(glrm::GLRM, X::Array{Float64,2}, Y::Array{Float64,2}; kwargs...)
-    XY = Array(Float64, size(glrm.A)) 
-    gemm!('T','N',1.0,X,Y,0.0,XY) 
-    objective(glrm, X, Y, XY; kwargs...)
-end
-# Or just the GLRM and `objective` will use glrm.X and .Y
-objective(glrm::GLRM; kwargs...) = objective(glrm, glrm.X, glrm.Y; kwargs...)
-
 ## ERROR METRIC EVALUATION (BASED ON DOMAINS OF THE DATA)
 function raw_error_metric(glrm::GLRM, XY::Array{Float64,2}, domains::Array{Domain,1})
     m,n = size(glrm.A)
@@ -230,143 +167,5 @@
 error_metric(glrm::GLRM, domains::Array{Domain,1}; kwargs...) = error_metric(glrm, glrm.X, glrm.Y, domains; kwargs...)
 error_metric(glrm::GLRM; kwargs...) = error_metric(glrm, Domain[l.domain for l in glrm.losses]; kwargs...)
 
-### PARAMETERS TYPE
-type Params
-    stepsize # stepsize
-    max_iter # maximum number of iterations
-    convergence_tol # stop when decrease in objective per iteration is less than convergence_tol*length(obs)
-    min_stepsize # use a decreasing stepsize, stop when reaches min_stepsize
-end
-function Params(stepsize=1; max_iter=100, convergence_tol=0.00001, min_stepsize=0.01*stepsize) 
-	return Params(stepsize, max_iter, convergence_tol, min_stepsize)
-end
-
-### FITTING
-function fit!(glrm::GLRM; params::Params=Params(), ch::ConvergenceHistory=ConvergenceHistory("glrm"), verbose=true)
-	
-	### initialization
-	A = glrm.A # rename these for easier local access
-	losses = glrm.losses
-	rx = glrm.rx
-	ry = glrm.ry
-	# at any time, glrm.X and glrm.Y will be the best model yet found, while
-	# X and Y will be the working variables
-	X = copy(glrm.X); Y = copy(glrm.Y)
-	k = glrm.k
-
-	m,n = size(A)
-	XY = Array(Float64, (m, n))
-	gemm!('T','N',1.0,X,Y,0.0,XY) # XY = X' * Y initial calculation
-
-    # check that we didn't initialize to zero (otherwise we will never move)
-    if norm(Y) == 0 
-    	Y = .1*randn(k,n) 
-    end
-
-    # step size (will be scaled below to ensure it never exceeds 1/\|g\|_2 or so for any subproblem)
-    alpha = params.stepsize
-    # stopping criterion: stop when decrease in objective < tol
-    tol = params.convergence_tol * mapreduce(length,+,glrm.observed_features)
-
-    # alternating updates of X and Y
-    if verbose println("Fitting GLRM") end
-    update!(ch, 0, objective(glrm), alpha)
-    t = time()
-    steps_in_a_row = 0
-    g = zeros(k)
-
-    # cache views
-    ve = ContiguousView{Float64,1,Array{Float64,2}}[view(X,:,e) for e=1:m]
-    vf = ContiguousView{Float64,1,Array{Float64,2}}[view(Y,:,f) for f=1:n]
-
-    for i=1:params.max_iter
-# STEP 1: X update
-        # XY = X' * Y this is computed before the first iteration and subsequently in the objective evaluation
-        for e=1:m # doing this means looping over XY in row-major order, but otherwise we couldn't parallelize over Xᵢs
-            scale!(g, 0)# reset gradient to 0
-            # compute gradient of L with respect to Xᵢ as follows:
-            # ∇{Xᵢ}L = Σⱼ dLⱼ(XᵢYⱼ)/dXᵢ
-            for f in glrm.observed_features[e]
-                # but we have no function dLⱼ/dXᵢ, only dLⱼ/d(XᵢYⱼ) aka dLⱼ/du
-                # by chain rule, the result is: Σⱼ (dLⱼ(XᵢYⱼ)/du * Yⱼ), where dLⱼ/du is our grad() function
-                axpy!(grad(losses[f],XY[e,f],A[e,f]), vf[f], g)
-                # if any(isnan(g))
-                #     warn("evaluation of gradient at [$e,$f] produced a NAN.")
-                # end
-            end
-            # take a proximal gradient step
-            l = length(glrm.observed_features[e]) + 1
-            scale!(g, -alpha/l)
-            ## gradient step: Xᵢ += -(α/l) * ∇{Xᵢ}L
-            axpy!(1,g,ve[e])
-            ## prox step: Xᵢ = prox_rx(Xᵢ, α/l)
-            prox!(rx,ve[e],alpha/l)
-        end
-        gemm!('T','N',1.0,X,Y,0.0,XY) # Recalculate XY using the new X
-# STEP 2: Y update
-        for f=1:n
-            scale!(g, 0) # reset gradient to 0
-            # compute gradient of L with respect to Yⱼ as follows:
-            # ∇{Yⱼ}L = Σⱼ dLⱼ(XᵢYⱼ)/dYⱼ 
-            for e in glrm.observed_examples[f]
-                # but we have no function dLⱼ/dYⱼ, only dLⱼ/d(XᵢYⱼ) aka dLⱼ/du
-                # by chain rule, the result is: Σⱼ dLⱼ(XᵢYⱼ)/du * Xᵢ, where dLⱼ/du is our grad() function
-            	axpy!(grad(losses[f],XY[e,f],A[e,f]), ve[e], g)
-            end
-            # take a proximal gradient step
-            l = length(glrm.observed_examples[f]) + 1
-            scale!(g, -alpha/l)
-            ## gradient step: Yⱼ += -(α/l) * ∇{Yⱼ}L
-            axpy!(1,g,vf[f]) 
-            ## prox step: Yⱼ = prox_ryⱼ(Yⱼ, α/l)
-            prox!(ry[f],vf[f],alpha/l)
-        end
-        gemm!('T','N',1.0,X,Y,0.0,XY) # Recalculate XY using the new Y
-# STEP 3: Check objective
-        obj = objective(glrm, X, Y, XY) 
-        # record the best X and Y yet found
-        if obj < ch.objective[end]
-            t = time() - t
-            update!(ch, t, obj, alpha)
-            copy!(glrm.X, X); copy!(glrm.Y, Y)
-            alpha = alpha * 1.05
-            steps_in_a_row = max(1, steps_in_a_row+1)
-            t = time()
-        else
-            # if the objective went up, reduce the step size, and undo the step
-            alpha = alpha / max(1.5, -steps_in_a_row)
-            if verbose println("obj went up to $obj; reducing step size to $alpha") end
-            copy!(X, glrm.X); copy!(Y, glrm.Y)
-            steps_in_a_row = min(0, steps_in_a_row-1)
-            gemm!('T','N',1.0,X,Y,0.0,XY) # Revert back to the old XY (previous best)
-        end
-# STEP 4: Check stopping criterion
-        if i>10 && (steps_in_a_row > 3 && ch.objective[end-1] - obj < tol) || alpha <= params.min_stepsize
-            break
-        end
-        if verbose 
-            println("Iteration $i: objective value = $(ch.objective[end])") 
-        end
-    end
-    t = time() - t
-    update!(ch, t, ch.objective[end], alpha)
-
-    return glrm.X, glrm.Y, ch
-end
-
-function fit(glrm::GLRM, args...; kwargs...)
-    X0 = Array(Float64, size(glrm.X))
-    Y0 = Array(Float64, size(glrm.Y))
-    copy!(X0, glrm.X); copy!(Y0, glrm.Y)
-    X,Y,ch = fit!(glrm, args...; kwargs...)
-    copy!(glrm.X, X0); copy!(glrm.Y, Y0)
-    return X',Y,ch
-end
-=======
 # Use impute and errors over GLRMS
-impute(glrm::GLRM) = impute(glrm.losses, glrm.X'*glrm.Y)
-errors(glrm::GLRM) = errors(Domain[l.domain for l in glrm.losses],
-                            glrm.losses,
-                            glrm.X'*glrm.Y,
-                            glrm.A)
->>>>>>> fd79f070
+impute(glrm::GLRM) = impute(glrm.losses, glrm.X'*glrm.Y)