export objective, error_metric, impute

### OBJECTIVE FUNCTION EVALUATION FOR MPCA
function objective(glrm::GLRM, X::Array{Float64,2}, Y::Array{Float64,2},
                   XY::Array{Float64,2};
                   yidxs = get_yidxs(glrm.losses), # mapping from columns of A to columns of Y; by default, the identity
                   include_regularization=true)
    m,n = size(glrm.A)
    @assert(size(XY)==(m,yidxs[end][end]))
    @assert(size(Y)==(glrm.k,yidxs[end][end]))
    @assert(size(X)==(glrm.k,m))
    err = 0.0
    for j=1:n
        for i in glrm.observed_examples[j]
            err += evaluate(glrm.losses[j], XY[i,yidxs[j]], glrm.A[i,j])
        end
    end
    # add regularization penalty
    if include_regularization
        err += calc_penalty(glrm,X,Y; yidxs = yidxs)
    end
    return err
end
function row_objective(glrm::AbstractGLRM, i::Int, x::AbstractArray, Y::Array{Float64,2} = glrm.Y;
                   yidxs = get_yidxs(glrm.losses), # mapping from columns of A to columns of Y; by default, the identity
                   include_regularization=true)
    m,n = size(glrm.A)
    err = 0.0
    XY = x'*Y
    for j in glrm.observed_features[i]
        err += evaluate(glrm.losses[j], XY[1,yidxs[j]], glrm.A[i,j])
    end
    # add regularization penalty
    if include_regularization
        err += evaluate(glrm.rx[i], x)
    end
    return err
end
function col_objective(glrm::AbstractGLRM, j::Int, y::AbstractArray, X::Array{Float64,2} = glrm.X;
                   include_regularization=true)
    m,n = size(glrm.A)
    sz = size(y)
    if length(sz) == 1 colind = 1 else colind = 1:sz[2] end
    err = 0.0
    XY = X'*y
    obsex = glrm.observed_examples[j]
    @inbounds XYj = XY[obsex,colind]
    @inbounds Aj = convert(Array, glrm.A[obsex,j])
    err += evaluate(glrm.losses[j], XYj, Aj)
    # add regularization penalty
    if include_regularization
        err += evaluate(glrm.ry[j], y)
    end
    return err
end
# The user can also pass in X and Y and `objective` will compute XY for them
function objective(glrm::GLRM, X::Array{Float64,2}, Y::Array{Float64,2};
                   sparse=false, include_regularization=true,
                   yidxs = get_yidxs(glrm.losses), kwargs...)
    @assert(size(Y)==(glrm.k,yidxs[end][end]))
    @assert(size(X)==(glrm.k,size(glrm.A,1)))
<<<<<<< HEAD
    XY = @compat Array{Float64}((size(X,2), size(Y,2)))
=======
    XY = Array(Float64, (size(X,2), size(Y,2)))
>>>>>>> 9f3fd584
    if sparse
        # Calculate X'*Y only at observed entries of A
        m,n = size(glrm.A)
        err = 0.0
        for j=1:n
            for i in glrm.observed_examples[j]
                err += evaluate(glrm.losses[j], dot(X[:,i],Y[:,yidxs[j]]), glrm.A[i,j])
            end
        end
        if include_regularization
            err += calc_penalty(glrm,X,Y; yidxs = yidxs)
        end
        return err
    else
        # dense calculation variant (calculate XY up front)
        gemm!('T','N',1.0,X,Y,0.0,XY)
        return objective(glrm, X, Y, XY; include_regularization=include_regularization, yidxs = yidxs, kwargs...)
    end
end
# Or just the GLRM and `objective` will use glrm.X and .Y
objective(glrm::GLRM; kwargs...) = objective(glrm, glrm.X, glrm.Y; kwargs...)

# For shared arrays
# TODO: compute objective in parallel
objective(glrm::ShareGLRM, X::SharedArray{Float64,2}, Y::SharedArray{Float64,2}) =
    objective(glrm, X.s, Y.s)

# Helper function to calculate the regularization penalty for X and Y
function calc_penalty(glrm::AbstractGLRM, X::Array{Float64,2}, Y::Array{Float64,2};
    yidxs = get_yidxs(glrm.losses))
    m,n = size(glrm.A)
    @assert(size(Y)==(glrm.k,yidxs[end][end]))
    @assert(size(X)==(glrm.k,m))
    penalty = 0.0
    for i=1:m
        penalty += evaluate(glrm.rx[i], view(X,:,i))
    end
    for f=1:n
        penalty += evaluate(glrm.ry[f], view(Y,:,yidxs[f]))
    end
    return penalty
end

## ERROR METRIC EVALUATION (BASED ON DOMAINS OF THE DATA)
function raw_error_metric(glrm::AbstractGLRM, XY::Array{Float64,2}, domains::Array{Domain,1};
    yidxs = get_yidxs(glrm.losses))
    m,n = size(glrm.A)
    err = 0.0
    for j=1:n
        for i in glrm.observed_examples[j]
            err += error_metric(domains[j], glrm.losses[j], XY[i,yidxs[j]], glrm.A[i,j])
        end
    end
    return err
end
function std_error_metric(glrm::AbstractGLRM, XY::Array{Float64,2}, domains::Array{Domain,1};
    yidxs = get_yidxs(glrm.losses))
    m,n = size(glrm.A)
    err = 0.0
    for j=1:n
        column_mean = 0.0
        column_err = 0.0
        for i in glrm.observed_examples[j]
            column_mean += glrm.A[i,j]^2
            column_err += error_metric(domains[j], glrm.losses[j], XY[i,yidxs[j]], glrm.A[i,j])
        end
        column_mean = column_mean/length(glrm.observed_examples[j])
        if column_mean != 0
            column_err = column_err/column_mean
        end
        err += column_err
    end
    return err
end
function error_metric(glrm::AbstractGLRM, XY::Array{Float64,2}, domains::Array{Domain,1};
    standardize=false,
    yidxs = get_yidxs(glrm.losses))
    m,n = size(glrm.A)
    @assert(size(XY)==(m,yidxs[end][end]))
    if standardize
        return std_error_metric(glrm, XY, domains; yidxs = yidxs)
    else
        return raw_error_metric(glrm, XY, domains; yidxs = yidxs)
    end
end
# The user can also pass in X and Y and `error_metric` will compute XY for them
function error_metric(glrm::AbstractGLRM, X::Array{Float64,2}, Y::Array{Float64,2}, domains::Array{Domain,1}=Domain[l.domain for l in glrm.losses]; kwargs...)
<<<<<<< HEAD
    XY = @compat Array{Float64}((size(X,2), size(Y,2)))
=======
    XY = Array(Float64, (size(X,2), size(Y,2)))
>>>>>>> 9f3fd584
    gemm!('T','N',1.0,X,Y,0.0,XY)
    error_metric(glrm, XY, domains; kwargs...)
end
# Or just the GLRM and `error_metric` will use glrm.X and .Y
error_metric(glrm::AbstractGLRM, domains::Array{Domain,1}; kwargs...) = error_metric(glrm, glrm.X, glrm.Y, domains; kwargs...)
error_metric(glrm::AbstractGLRM; kwargs...) = error_metric(glrm, Domain[l.domain for l in glrm.losses]; kwargs...)

# Use impute and errors over GLRMS
impute(glrm::AbstractGLRM) = impute(glrm.losses, glrm.X'*glrm.Y)<|MERGE_RESOLUTION|>--- conflicted
+++ resolved
@@ -59,11 +59,8 @@
                    yidxs = get_yidxs(glrm.losses), kwargs...)
     @assert(size(Y)==(glrm.k,yidxs[end][end]))
     @assert(size(X)==(glrm.k,size(glrm.A,1)))
-<<<<<<< HEAD
     XY = @compat Array{Float64}((size(X,2), size(Y,2)))
-=======
     XY = Array(Float64, (size(X,2), size(Y,2)))
->>>>>>> 9f3fd584
     if sparse
         # Calculate X'*Y only at observed entries of A
         m,n = size(glrm.A)
@@ -151,11 +148,7 @@
 end
 # The user can also pass in X and Y and `error_metric` will compute XY for them
 function error_metric(glrm::AbstractGLRM, X::Array{Float64,2}, Y::Array{Float64,2}, domains::Array{Domain,1}=Domain[l.domain for l in glrm.losses]; kwargs...)
-<<<<<<< HEAD
     XY = @compat Array{Float64}((size(X,2), size(Y,2)))
-=======
-    XY = Array(Float64, (size(X,2), size(Y,2)))
->>>>>>> 9f3fd584
     gemm!('T','N',1.0,X,Y,0.0,XY)
     error_metric(glrm, XY, domains; kwargs...)
 end
