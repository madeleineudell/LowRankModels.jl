module LowRankModels

using Compat

import Base: scale!, scale, show
import StatsBase.fit!

# define losses, regularizers, convergence history
include("domains.jl")
include("losses.jl")
include("impute_and_err.jl")
include("regularizers.jl")
include("convergence.jl")

# to use many processes to fit a model in shared memory, use shareglrm instead of glrm
<<<<<<< HEAD
if nprocs()>1
   include("shareglrm.jl")
else
   include("glrm.jl")
end
=======
#if nprocs()>1
#    include("shareglrm.jl")
#else
#    include("glrm.jl")
#end
>>>>>>> fd79f070

# define basic data type
include("glrm.jl")

# fitting algorithms
include("fit.jl")
include("algorithms/proxgrad.jl")
include("algorithms/sparse_proxgrad.jl")

# initialization methods
include("rsvd.jl")
include("initialize.jl")

# fancy fun on top of low rank models
include("simple_glrms.jl")
include("cross_validate.jl")
include("fit_dataframe.jl")
# this takes to long to load for normal use
# include("plot.jl")

# utilities
include("utilities/conveniencemethods.jl")
include("utilities/deprecated.jl")

end # module<|MERGE_RESOLUTION|>--- conflicted
+++ resolved
@@ -12,28 +12,17 @@
 include("regularizers.jl")
 include("convergence.jl")
 
+# define basic data type
 # to use many processes to fit a model in shared memory, use shareglrm instead of glrm
-<<<<<<< HEAD
 if nprocs()>1
-   include("shareglrm.jl")
+    include("shareglrm.jl")
 else
-   include("glrm.jl")
+    include("glrm.jl")
+	# fitting algorithms
+	include("fit.jl")
+	include("algorithms/proxgrad.jl")
+    include("algorithms/sparse_proxgrad.jl")
 end
-=======
-#if nprocs()>1
-#    include("shareglrm.jl")
-#else
-#    include("glrm.jl")
-#end
->>>>>>> fd79f070
-
-# define basic data type
-include("glrm.jl")
-
-# fitting algorithms
-include("fit.jl")
-include("algorithms/proxgrad.jl")
-include("algorithms/sparse_proxgrad.jl")
 
 # initialization methods
 include("rsvd.jl")
