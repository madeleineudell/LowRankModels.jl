--- conflicted
+++ resolved
@@ -114,22 +114,6 @@
     test_glrm = GLRM(glrm.A, test_observed_features, test_observed_examples, 
                           glrm.losses, glrm.rx, glrm.ry, glrm.k, copy(glrm.X), copy(glrm.Y))
 
-<<<<<<< HEAD
-	train_error = Array(Float64, niters)
-	test_error = Array(Float64, niters)
-	ch = ConvergenceHistory("cv_by_iter")
-	for iter=1:niters
-		# evaluate train and test error
-		if verbose println("fitting train GLRM") end
-		X, Y, ch = fit!(train_glrm, params=params, ch=ch, verbose=false)
-		if verbose println("computing train and test error for iter $iter:") end
-		train_error[iter] = objective(train_glrm, X, Y, include_regularization=false)
-		if verbose println("\ttrain error: $(train_error[iter])") end
-		test_error[iter] = objective(test_glrm, X, Y, include_regularization=false)
-		if verbose println("\ttest error:  $(test_error[iter])") end
-	end
-	return train_error, test_error
-=======
     train_error = Array(Float64, niters)
     test_error = Array(Float64, niters)
     for iter=1:niters
@@ -143,7 +127,6 @@
         if verbose println("\ttest error:  $(test_error[iter])") end
     end
     return train_error, test_error
->>>>>>> ca705705
 end
 
 function regularization_path(glrm::GLRM; params=Params(), reg_params=logspace(2,-2,5), 
@@ -164,26 +147,6 @@
     test_glrm = GLRM(glrm.A, test_observed_features, test_observed_examples, 
                           glrm.losses, glrm.rx, glrm.ry, glrm.k, copy(glrm.X), copy(glrm.Y))
 
-<<<<<<< HEAD
-	train_error = Array(Float64, length(reg_params))
-	test_error = Array(Float64, length(reg_params))
-	train_time = Array(Float64, length(reg_params))
-	ch = ConvergenceHistory("regularization_path")
-	for iparam=1:length(reg_params)
-		reg_param = reg_params[iparam]
-		# evaluate train and test error
-		if verbose println("fitting train GLRM") end
-		train_glrm.rx.scale, train_glrm.ry.scale = reg_param, reg_param
-		X, Y, ch = fit!(train_glrm, params=params, ch=ch, verbose=false)
-		train_time[iparam] = ch.times[end]
-		if verbose println("computing train and test error for reg_param $reg_param:") end
-		train_error[iparam] = objective(train_glrm, X, Y, include_regularization=false)
-		if verbose println("\ttrain error: $(train_error[iparam])") end
-		test_error[iparam] = objective(test_glrm, X, Y, include_regularization=false)
-		if verbose println("\ttest error:  $(test_error[iparam])") end
-	end
-	return train_error, test_error, train_time, reg_params
-=======
     return regularization_path(train_glrm, test_glrm; params=params, reg_params=reg_params, 
                                          holdout_proportion=holdout_proportion, verbose=verbose,
                                          ch=ch)
@@ -218,5 +181,4 @@
         if verbose println("\ttest error:  $(test_error[iparam])") end
     end
     return train_error, test_error, train_time, model_onenorm, reg_params
->>>>>>> ca705705
 end