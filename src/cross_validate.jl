export cross_validate, cv_by_iter, regularization_path, get_train_and_test, precision_at_k

<<<<<<< HEAD
# To do:
#     * make fit function robust to cv splits that empty a given row or column 

function cross_validate(glrm::GLRM, nfolds=5, params=Params(); verbose=false, use_folds=None)
=======
# to use with error_metric when we have domains in the namespace, call like:
# cross_validate(glrm, error_fn(g,X,Y) = error_metric(g,domains,X,Y))
function cross_validate(glrm::GLRM; 
                        nfolds=5, params=Params(),
                        verbose=true, use_folds=None,
                        A_truth=None, error_fn=objective)
>>>>>>> 7f66464b
    if use_folds==None use_folds = nfolds end
    if verbose println("flattening observations") end
#    obs = flattenarray(map(ijs->map(j->(ijs[1],j),ijs[2]),zip(1:length(glrm.observed_features),glrm.observed_features)))
    obs = unsort_observations(glrm.observed_features)
    if verbose println("computing CV folds") end
    folds = getfolds(obs, nfolds, size(glrm.A)...)
    train_glrms = Array(GLRM, nfolds)
    test_glrms = Array(GLRM, nfolds)
    train_error = Array(Float64, nfolds)
    test_error = Array(Float64, nfolds)
    for ifold=1:use_folds
        if verbose println("\nforming train and test GLRM for fold $ifold") end
        train_observed_features, train_observed_examples, test_observed_features, test_observed_examples = folds[ifold]
	    ntrain = sum(map(length, train_observed_features))
    	ntest = sum(map(length, test_observed_features))
	    if verbose println("training model on $ntrain samples and testing on $ntest") end
        # form glrm on training dataset 
        train_glrms[ifold] = GLRM(glrm.A, glrm.losses, glrm.rx, glrm.ry, glrm.k, 
                                  train_observed_features, train_observed_examples, 
                                  copy(glrm.X), copy(glrm.Y))
        # form glrm on testing dataset
        test_glrms[ifold] = GLRM(glrm.A, glrm.losses, glrm.rx, glrm.ry, glrm.k, 
                                  test_observed_features, test_observed_examples, 
                                  copy(glrm.X), copy(glrm.Y))
        # evaluate train and test error
        if verbose println("fitting train GLRM for fold $ifold") end
        X, Y, ch = fit!(train_glrms[ifold]; params=params, verbose=verbose)
        if verbose println("computing train and test error for fold $ifold:") end
        train_error[ifold] = error_fn(train_glrms[ifold], X, Y) / ntrain
        if verbose println("\ttrain error: $(train_error[ifold])") end
        test_error[ifold] = error_fn(test_glrms[ifold], X, Y) / ntest
        if verbose println("\ttest error:  $(test_error[ifold])") end
    end
    return mean(train_error), mean(test_error), train_glrms, test_glrms
end

function getfolds(obs::Array{(Int,Int),1}, nfolds, m, n)    
    # partition elements of obs into nfolds groups
    groups = Array(Int, size(obs))
    rand!(1:nfolds, groups)  # fill an array with random 1 through N
    # create the training and testing observations for each fold
    folds = Array(Tuple, nfolds)
    for ifold=1:nfolds
        train = obs[filter(i->groups[i]!=ifold, 1:length(obs))] # all the obs that didn't get the ifold label
        train_observed_features, train_observed_examples = sort_observations(train,m,n) 
        test = obs[filter(i->groups[i]==ifold, 1:length(obs))] # all the obs that did
        test_observed_features, test_observed_examples = sort_observations(test,m,n,check_empty=false)
        folds[ifold] = (train_observed_features, train_observed_examples,
                    test_observed_features,  test_observed_examples)
    end
    return folds
end

function get_train_and_test(obs, m, n, holdout_proportion=.1)    

    # generate random uniform number for each observation
    groups = Array(Float64, size(obs))
    rand!(groups)

    # create the training and testing observations
    # observation is in test set if random number < holdout_proportion
    train = obs[filter(i->(groups[i]>=holdout_proportion), 1:length(obs))]
    train_observed_features, train_observed_examples = sort_observations(train,m,n)
    test = obs[filter(i->(groups[i]<holdout_proportion), 1:length(obs))]
    test_observed_features, test_observed_examples = sort_observations(test,m,n,check_empty=false)
    return (train_observed_features, train_observed_examples,
                test_observed_features,  test_observed_examples)
end

function unsort_observations(observed_features::ObsArray)
    obs = (Int,Int)[]
    for (i, features_in_example_i) in enumerate(observed_features)
        for j in features_in_example_i
            push!(obs, (i,j))
        end
    end
    return obs
end

function flatten(x, y)
    state = start(x)
    if state==false
        push!(y, x)
    else
        while !done(x, state) 
          (item, state) = next(x, state) 
          flatten(item, y)
        end 
    end
    y
end
flatten{T}(x::Array{T})=flatten(x,Array(T, 0))

function flattenarray(x, y)
    if typeof(x)<:Array
        for xi in x
          flattenarray(xi, y)
        end        
    else
        push!(y, x) 
    end
    y
end
flattenarray{T}(x::Array{T})=flattenarray(x,Array(T, 0))

function cv_by_iter(glrm::GLRM, holdout_proportion=.1, params=Params(1,1,.01,.01), niters=30; verbose=true)
    if verbose println("flattening observations") end
    obs = flattenarray(map(ijs->map(j->(ijs[1],j),ijs[2]),zip(1:length(glrm.observed_features),glrm.observed_features)))
    
    if verbose println("splitting train and test sets") end
    train_observed_features, train_observed_examples, test_observed_features, test_observed_examples = 
        get_train_and_test(obs, size(glrm.A)..., holdout_proportion)
    
    if verbose println("forming train and test GLRMs") end
    # form glrm on training dataset 
    train_glrm = GLRM(glrm.A, glrm.losses, glrm.rx, glrm.ry, glrm.k, 
                                  train_observed_features, train_observed_examples, 
                                  copy(glrm.X), copy(glrm.Y))
    # form glrm on testing dataset
    test_glrm = GLRM(glrm.A, glrm.losses, glrm.rx, glrm.ry, glrm.k, 
                                  test_observed_features, test_observed_examples, 
                                  copy(glrm.X), copy(glrm.Y))

    train_error = Array(Float64, niters)
    test_error = Array(Float64, niters)
    for iter=1:niters
        # evaluate train and test error
        if verbose println("fitting train GLRM") end
        X, Y, ch = fit!(train_glrm, params=params, verbose=false)
        if verbose println("computing train and test error for iter $iter:") end
        train_error[iter] = objective(train_glrm, X, Y, include_regularization=false)
        if verbose println("\ttrain error: $(train_error[iter])") end
        test_error[iter] = objective(test_glrm, X, Y, include_regularization=false)
        if verbose println("\ttest error:  $(test_error[iter])") end
    end
    return train_error, test_error
end

function regularization_path(glrm::GLRM; params=Params(), reg_params=logspace(2,-2,5), 
                                         holdout_proportion=.1, verbose=true,
                                         ch::ConvergenceHistory=ConvergenceHistory("reg_path"))
    if verbose println("flattening observations") end
    obs = flattenarray(map(ijs->map(j->(ijs[1],j),ijs[2]),zip(1:length(glrm.observed_features),glrm.observed_features)))
    
    if verbose println("splitting train and test sets") end
    train_observed_features, train_observed_examples, test_observed_features, test_observed_examples = 
        get_train_and_test(obs, size(glrm.A)..., holdout_proportion)
    
    if verbose println("forming train and test GLRMs") end
    # form glrm on training dataset 
    train_glrm = GLRM(glrm.A, glrm.losses, glrm.rx, glrm.ry, glrm.k, 
                                  train_observed_features, train_observed_examples, 
                                  copy(glrm.X), copy(glrm.Y))
    # form glrm on testing dataset
    test_glrm = GLRM(glrm.A, glrm.losses, glrm.rx, glrm.ry, glrm.k, 
                                  test_observed_features, test_observed_examples, 
                                  copy(glrm.X), copy(glrm.Y))

    return regularization_path(train_glrm, test_glrm; params=params, reg_params=reg_params, 
                                         verbose=verbose,
                                         ch=ch)
end

# For each value of the regularization parameter,
# compute the training error, ie, average error (sum over (i,j) in train_glrm.obs of L_j(A_ij, x_i y_j))
# and the test error, ie, average error (sum over (i,j) in test_glrm.obs of L_j(A_ij, x_i y_j))
function regularization_path(train_glrm::GLRM, test_glrm::GLRM; params=Params(), reg_params=logspace(2,-2,5), 
                                         verbose=true,
                                         ch::ConvergenceHistory=ConvergenceHistory("reg_path"))
    train_error = Array(Float64, length(reg_params))
    test_error = Array(Float64, length(reg_params))
    ntrain = sum(map(length, train_glrm.observed_features))
    ntest = sum(map(length, test_glrm.observed_features))
    if verbose println("training model on $ntrain samples and testing on $ntest") end
    train_time = Array(Float64, length(reg_params))
    model_onenorm = Array(Float64, length(reg_params))
    for iparam=1:length(reg_params)
        reg_param = reg_params[iparam]
        # evaluate train and test error
        if verbose println("fitting train GLRM for reg_param $reg_param") end
        scale!(train_glrm.rx, reg_param)
        scale!(train_glrm.ry, reg_param)        
        # no need to restart glrm X and Y even if they went to zero at the higher regularization
        # b/c fit! does that automatically
        X, Y, ch = fit!(train_glrm, params=params, ch=ch, verbose=verbose)
        train_time[iparam] = ch.times[end]
        model_onenorm[iparam] = sum(abs(X)) + sum(abs(Y))
        if verbose println("computing mean train and test error for reg_param $reg_param:") end
        train_error[iparam] = objective(train_glrm, X, Y, include_regularization=false) / ntrain
        if verbose println("\ttrain error: $(train_error[iparam])") end
        test_error[iparam] = objective(test_glrm, X, Y, include_regularization=false) / ntest
        if verbose println("\ttest error:  $(test_error[iparam])") end
    end
    return train_error, test_error, train_time, model_onenorm, reg_params
end


function precision_at_k(train_glrm::GLRM, test_observed_features; params=Params(), reg_params=logspace(2,-2,5), 
                        holdout_proportion=.1, verbose=true,
                        ch::ConvergenceHistory=ConvergenceHistory("reg_path"), kprec=10)
    m,n = size(train_glrm.A)
    ntrain = sum(map(length, train_glrm.observed_features))
    ntest = sum(map(length, test_observed_features))
    train_observed_features = train_glrm.observed_features
    train_error = Array(Float64, length(reg_params))
    test_error = Array(Float64, length(reg_params))
    prec_at_k = Array(Float64, length(reg_params))
    solution = Array((Float64,Float64), length(reg_params))
    train_time = Array(Float64, length(reg_params))
    test_glrm = GLRM(train_glrm.A, test_observed_features, [], 
                     train_glrm.losses, train_glrm.rx, train_glrm.ry, 
                     train_glrm.k, copy(train_glrm.X), copy(train_glrm.Y))
    for iparam=1:length(reg_params)
        reg_param = reg_params[iparam]
        # evaluate train error
        if verbose println("fitting train GLRM for reg_param $reg_param") end
        scale!(train_glrm.rx, reg_param)
        scale!(train_glrm.ry, reg_param)
        train_glrm.X, train_glrm.Y = randn(m,train_glrm.k), randn(train_glrm.k,n)
        X, Y, ch = fit!(train_glrm, params=params, ch=ch, verbose=verbose)
        train_time[iparam] = ch.times[end]
        if verbose println("computing train error and precision at k for reg_param $reg_param:") end
        train_error[iparam] = objective(train_glrm, X, Y, include_regularization=false) / ntrain
        if verbose println("\ttrain error: $(train_error[iparam])") end
        test_error[iparam] = objective(test_glrm, X, Y, include_regularization=false) / ntrain
        if verbose println("\ttest error: $(test_error[iparam])") end
        # precision at k
        XY = X*Y
        q = sort(XY[:],rev=true)[ntrain] # the ntest+ntrain largest value in the model XY
        true_pos = 0; false_pos = 0
        kfound = 0
        for i=1:m
            if kfound >= kprec
                break
            end
            for j=1:n
                if kfound >= kprec 
                    break
                end        
                if XY[i,j] >= q
                    # i predict 1 and (i,j) was in my test set and i observed 1
                    if j in test_observed_features[i]
                        true_pos += 1
                        kfound += 1
                    # i predict 1 and i did not observe a 1 (in either my test *or* train set)
                    elseif !(j in train_observed_features[i])
                        false_pos += 1
                        kfound += 1
                    end
                end
            end
        end
        prec_at_k[iparam] = true_pos / (true_pos + false_pos)
        if verbose println("\prec_at_k:  $(prec_at_k[iparam])") end
        solution[iparam] = (sum(X)+sum(Y), sum(abs(X))+sum(abs(Y)))
        if verbose println("\tsum of solution, one norm of solution:  $(solution[iparam])") end
    end
    return train_error, test_error, prec_at_k, train_time, reg_params, solution
end<|MERGE_RESOLUTION|>--- conflicted
+++ resolved
@@ -1,22 +1,15 @@
 export cross_validate, cv_by_iter, regularization_path, get_train_and_test, precision_at_k
 
-<<<<<<< HEAD
-# To do:
-#     * make fit function robust to cv splits that empty a given row or column 
-
-function cross_validate(glrm::GLRM, nfolds=5, params=Params(); verbose=false, use_folds=None)
-=======
-# to use with error_metric when we have domains in the namespace, call like:
-# cross_validate(glrm, error_fn(g,X,Y) = error_metric(g,domains,X,Y))
+# to use with error_metric when we have domains in the namespace, call as:
+# cross_validate(glrm, error_fn = error_metric(glrm,domains,X,Y))
 function cross_validate(glrm::GLRM; 
                         nfolds=5, params=Params(),
                         verbose=true, use_folds=None,
                         A_truth=None, error_fn=objective)
->>>>>>> 7f66464b
     if use_folds==None use_folds = nfolds end
     if verbose println("flattening observations") end
 #    obs = flattenarray(map(ijs->map(j->(ijs[1],j),ijs[2]),zip(1:length(glrm.observed_features),glrm.observed_features)))
-    obs = unsort_observations(glrm.observed_features)
+    obs = flatten_observations(glrm.observed_features)
     if verbose println("computing CV folds") end
     folds = getfolds(obs, nfolds, size(glrm.A)...)
     train_glrms = Array(GLRM, nfolds)
@@ -82,7 +75,7 @@
                 test_observed_features,  test_observed_examples)
 end
 
-function unsort_observations(observed_features::ObsArray)
+function flatten_observations(observed_features::ObsArray)
     obs = (Int,Int)[]
     for (i, features_in_example_i) in enumerate(observed_features)
         for j in features_in_example_i
