# Predefined regularizers
# You may also implement your own regularizer by subtyping
# the abstract type Regularizer.
# Regularizers should implement `evaluate` and `prox`.

import Base.scale!, Base.*, Roots.fzero

export Regularizer, ProductRegularizer, # abstract types
       # concrete regularizers
       QuadReg, QuadConstraint,
       OneReg, ZeroReg, NonNegConstraint, NonNegOneReg, NonNegQuadReg,
       OneSparseConstraint, UnitOneSparseConstraint, SimplexConstraint,
       KSparseConstraint,
       lastentry1, lastentry_unpenalized,
       fixed_latent_features, FixedLatentFeaturesConstraint,
       fixed_last_latent_features, FixedLastLatentFeaturesConstraint,
       OrdinalReg, MNLOrdinalReg,
       RemQuadReg,
       # methods on regularizers
       prox!, prox,
       # utilities
       scale, scale!, *

# numerical tolerance
TOL = 1e-12

# regularizers
# regularizers r should have the method `prox` defined such that
# prox(r)(u,alpha) = argmin_x( alpha r(x) + 1/2 \|x - u\|_2^2)
@compat abstract type Regularizer end
@compat abstract type MatrixRegularizer <: LowRankModels.Regularizer end

# default inplace prox operator (slower than if inplace prox is implemented)
prox!(r::Regularizer,u::AbstractArray,alpha::Number) = (v = prox(r,u,alpha); @simd for i=1:length(u) @inbounds u[i]=v[i] end; u)

# default scaling
scale(r::Regularizer) = r.scale
scale!(r::Regularizer, newscale::Number) = (r.scale = newscale; r)
scale!(rs::Array{Regularizer}, newscale::Number) = (for r in rs scale!(r, newscale) end; rs)
*(newscale::Number, r::Regularizer) = (newr = typeof(r)(); scale!(newr, scale(r)*newscale); newr)

## utilities

function allnonneg(a::AbstractArray)
  for ai in a
    ai < 0 && return false
  end
  return true
end

## QuadLoss regularization
type QuadReg<:Regularizer
    scale::Float64
end
QuadReg() = QuadReg(1)
prox(r::QuadReg,u::AbstractArray,alpha::Number) = 1/(1+2*alpha*r.scale)*u
prox!(r::QuadReg,u::Array{Float64},alpha::Number) = scale!(u, 1/(1+2*alpha*r.scale))
evaluate(r::QuadReg,a::AbstractArray) = r.scale*sum(abs2, a)

## constrained QuadLoss regularization
## the function r such that
## r(x) = inf    if norm(x) > max_2norm
##        0      otherwise
## can be used to implement maxnorm regularization:
##   constraining the maxnorm of XY to be <= mu is achieved
##   by setting glrm.rx = QuadConstraint(sqrt(mu))
##   and the same for every element of glrm.ry
type QuadConstraint<:Regularizer
    max_2norm::Float64
end
QuadConstraint() = QuadConstraint(1)
prox(r::QuadConstraint,u::AbstractArray,alpha::Number) = (r.max_2norm)/norm(u)*u
prox!(r::QuadConstraint,u::Array{Float64},alpha::Number) = scale!(u, (r.max_2norm)/norm(u))
evaluate(r::QuadConstraint,u::AbstractArray) = norm(u) > r.max_2norm + TOL ? Inf : 0
scale(r::QuadConstraint) = 1
scale!(r::QuadConstraint, newscale::Number) = 1

## one norm regularization
type OneReg<:Regularizer
    scale::Float64
end
OneReg() = OneReg(1)
prox(r::OneReg,u::AbstractArray,alpha::Number) = max(u-alpha,0) + min(u+alpha,0)
prox!(r::OneReg,u::AbstractArray,alpha::Number) = begin
  softthreshold = (x::Number -> max(x-alpha,0) + min(x+alpha,0))
  map!(softthreshold, u)
end
evaluate(r::OneReg,a::AbstractArray) = r.scale*sumabs(a)


## no regularization
type ZeroReg<:Regularizer
end
prox(r::ZeroReg,u::AbstractArray,alpha::Number) = u
prox!(r::ZeroReg,u::Array{Float64},alpha::Number) = u
evaluate(r::ZeroReg,a::AbstractArray) = 0
scale(r::ZeroReg) = 0
scale!(r::ZeroReg, newscale::Number) = 0

## indicator of the nonnegative orthant
## (enforces nonnegativity, eg for nonnegative matrix factorization)
type NonNegConstraint<:Regularizer
end
prox(r::NonNegConstraint,u::AbstractArray,alpha::Number=1) = broadcast(max,u,0)
prox!(r::NonNegConstraint,u::Array{Float64},alpha::Number=1) = (@simd for i=1:length(u) @inbounds u[i] = max(u[i], 0) end; u)
function evaluate(r::NonNegConstraint,a::AbstractArray)
    for ai in a
        if ai<0
            return Inf
        end
    end
    return 0
end
scale(r::NonNegConstraint) = 1
scale!(r::NonNegConstraint, newscale::Number) = 1

## one norm regularization restricted to nonnegative orthant
## (enforces nonnegativity, in addition to one norm regularization)
type NonNegOneReg<:Regularizer
    scale::Float64
end
NonNegOneReg() = NonNegOneReg(1)
prox(r::NonNegOneReg,u::AbstractArray,alpha::Number) = max(u-alpha,0)

prox!(r::NonNegOneReg,u::AbstractArray,alpha::Number) = begin
  nonnegsoftthreshold = (x::Number -> max(x-alpha,0))
  map!(nonnegsoftthreshold, u)
end

function evaluate(r::NonNegOneReg,a::AbstractArray)
    for ai in a
        if ai<0
            return Inf
        end
    end
    return r.scale*sum(a)
end
scale(r::NonNegOneReg) = 1
scale!(r::NonNegOneReg, newscale::Number) = 1

## Quadratic regularization restricted to nonnegative domain
## (Enforces nonnegativity alongside quadratic regularization)
type NonNegQuadReg
    scale::Float64
end
NonNegQuadReg() = NonNegQuadReg(1)
prox(r::NonNegQuadReg,u::AbstractArray,alpha::Number) = max(1/(1+2*alpha*r.scale)*u, 0)
prox!(r::NonNegQuadReg,u::AbstractArray,alpha::Number) = begin
  scale!(u, 1/(1+2*alpha*r.scale))
  maxval = maximum(u)
  clamp!(u, 0, maxval)
end
function evaluate(r::NonNegQuadReg,a::AbstractArray)
    for ai in a
        if ai<0
            return Inf
        end
    end
    return r.scale*sumabs2(a)
end

## indicator of the last entry being equal to 1
## (allows an unpenalized offset term into the glrm when used in conjunction with lastentry_unpenalized)
type lastentry1<:Regularizer
    r::Regularizer
end
lastentry1() = lastentry1(ZeroReg())
prox(r::lastentry1,u::AbstractArray{Float64,1},alpha::Number=1) = [prox(r.r,view(u,1:length(u)-1),alpha); 1]
prox!(r::lastentry1,u::AbstractArray{Float64,1},alpha::Number=1) = (prox!(r.r,view(u,1:length(u)-1),alpha); u[end]=1; u)
prox(r::lastentry1,u::AbstractArray{Float64,2},alpha::Number=1) = [prox(r.r,view(u,1:size(u,1)-1,:),alpha); ones(1, size(u,2))]
prox!(r::lastentry1,u::AbstractArray{Float64,2},alpha::Number=1) = (prox!(r.r,view(u,1:size(u,1)-1,:),alpha); u[end,:]=1; u)
evaluate(r::lastentry1,a::AbstractArray{Float64,1}) = (a[end]==1 ? evaluate(r.r,a[1:end-1]) : Inf)
evaluate(r::lastentry1,a::AbstractArray{Float64,2}) = (all(a[end,:].==1) ? evaluate(r.r,a[1:end-1,:]) : Inf)
scale(r::lastentry1) = scale(r.r)
scale!(r::lastentry1, newscale::Number) = scale!(r.r, newscale)

## makes the last entry unpenalized
## (allows an unpenalized offset term into the glrm when used in conjunction with lastentry1)
type lastentry_unpenalized<:Regularizer
    r::Regularizer
end
lastentry_unpenalized() = lastentry_unpenalized(ZeroReg())
prox(r::lastentry_unpenalized,u::AbstractArray{Float64,1},alpha::Number=1) = [prox(r.r,u[1:end-1],alpha); u[end]]
prox!(r::lastentry_unpenalized,u::AbstractArray{Float64,1},alpha::Number=1) = (prox!(r.r,view(u,1:size(u,1)-1),alpha); u)
evaluate(r::lastentry_unpenalized,a::AbstractArray{Float64,1}) = evaluate(r.r,a[1:end-1])
prox(r::lastentry_unpenalized,u::AbstractArray{Float64,2},alpha::Number=1) = [prox(r.r,u[1:end-1,:],alpha); u[end,:]]
prox!(r::lastentry_unpenalized,u::AbstractArray{Float64,2},alpha::Number=1) = (prox!(r.r,view(u,1:size(u,1)-1,:),alpha); u)
evaluate(r::lastentry_unpenalized,a::AbstractArray{Float64,2}) = evaluate(r.r,a[1:end-1,:])
scale(r::lastentry_unpenalized) = scale(r.r)
scale!(r::lastentry_unpenalized, newscale::Number) = scale!(r.r, newscale)

## fixes the values of the first n elements of the column to be y
## optionally regularizes the last k-n elements with regularizer r
type fixed_latent_features<:Regularizer
    r::Regularizer
    y::Array{Float64,1} # the values of the fixed latent features
    n::Int # length of y
end
fixed_latent_features(r::Regularizer, y::Array{Float64,1}) = fixed_latent_features(r,y,length(y))
# standalone use without another regularizer
FixedLatentFeaturesConstraint(y::Array{Float64, 1}) = fixed_latent_features(ZeroReg(),y,length(y))

prox(r::fixed_latent_features,u::AbstractArray,alpha::Number) = [r.y; prox(r.r,u[(r.n+1):end],alpha)]
function prox!(r::fixed_latent_features,u::Array{Float64},alpha::Number)
  	prox!(r.r,u[(r.n+1):end],alpha)
  	u[1:r.n]=y
  	u
end
evaluate(r::fixed_latent_features, a::AbstractArray) = a[1:r.n]==r.y ? evaluate(r.r, a[(r.n+1):end]) : Inf
scale(r::fixed_latent_features) = scale(r.r)
scale!(r::fixed_latent_features, newscale::Number) = scale!(r.r, newscale)

## fixes the values of the last n elements of the column to be y
## optionally regularizes the first k-n elements with regularizer r
type fixed_last_latent_features<:Regularizer
    r::Regularizer
    y::Array{Float64,1} # the values of the fixed latent features
    n::Int # length of y
end
fixed_last_latent_features(r::Regularizer, y::Array{Float64,1}) = fixed_last_latent_features(r,y,length(y))
# standalone use without another regularizer
FixedLastLatentFeaturesConstraint(y::Array{Float64, 1}) = fixed_last_latent_features(ZeroReg(),y,length(y))

prox(r::fixed_last_latent_features,u::AbstractArray,alpha::Number) = [prox(r.r,u[(r.n+1):end],alpha); r.y]
function prox!(r::fixed_last_latent_features,u::Array{Float64},alpha::Number)
    u[length(u)-r.n+1:end]=y
    prox!(r.r,u[1:length(a)-r.n],alpha)
    u
end
evaluate(r::fixed_last_latent_features, a::AbstractArray) = a[length(a)-r.n+1:end]==r.y ? evaluate(r.r, a[1:length(a)-r.n]) : Inf
scale(r::fixed_last_latent_features) = scale(r.r)
scale!(r::fixed_last_latent_features, newscale::Number) = scale!(r.r, newscale)

## indicator of 1-sparse vectors
## (enforces that exact 1 entry is nonzero, eg for orthogonal NNMF)
type OneSparseConstraint<:Regularizer
end
prox(r::OneSparseConstraint, u::AbstractArray, alpha::Number=0) = (idx = indmax(u); v=zeros(size(u)); v[idx]=u[idx]; v)
prox!(r::OneSparseConstraint, u::Array, alpha::Number=0) = (idx = indmax(u); ui = u[idx]; scale!(u,0); u[idx]=ui; u)
function evaluate(r::OneSparseConstraint, a::AbstractArray)
    oneflag = false
    for ai in a
        if oneflag
            if ai!=0
                return Inf
            end
        else
            if ai!=0
                oneflag=true
            end
        end
    end
    return 0
end
scale(r::OneSparseConstraint) = 1
scale!(r::OneSparseConstraint, newscale::Number) = 1

## Indicator of k-sparse vectors
type KSparseConstraint<:Regularizer
  k::Int
end
function evaluate(r::KSparseConstraint, a::AbstractArray)
<<<<<<< HEAD
    nonzcount = 0
    for ai in a
      if nonzcount == r.k
        if ai != 0
          return Inf
        end
      else
        if ai != 0
          nonzcount += 1
        end
=======
  k = r.k
  nonzcount = 0
  for ai in a
    if nonzcount == k
      if ai != 0
        return Inf
      end
    else
      if ai != 0
        nonzcount += 1
>>>>>>> 3a1caec4
      end
    end
  end
  return 0
end
function prox(r::KSparseConstraint, u::AbstractArray, alpha::Number)
  k = r.k
  ids = selectperm(u, 1:k, by=abs, rev=true)
  uk = zeros(u)
  uk[ids] = u[ids]
  uk
end
function prox!(r::KSparseConstraint, u::Array, alpha::Number)
  k = r.k
  ids = selectperm(u, 1:k, by=abs, rev=true)
  vals = u[ids]
  scale!(u,0)
  u[ids] = vals
  u
end

## indicator of 1-sparse unit vectors
## (enforces that exact 1 entry is 1 and all others are zero, eg for kmeans)
type UnitOneSparseConstraint<:Regularizer
end
prox(r::UnitOneSparseConstraint, u::AbstractArray, alpha::Number=0) = (idx = indmax(u); v=zeros(size(u)); v[idx]=1; v)
prox!(r::UnitOneSparseConstraint, u::Array, alpha::Number=0) = (idx = indmax(u); scale!(u,0); u[idx]=1; u)

function evaluate(r::UnitOneSparseConstraint, a::AbstractArray)
    oneflag = false
    for ai in a
        if ai==0
            continue
        elseif ai==1
            if oneflag
                return Inf
            else
                oneflag=true
            end
        else
            return Inf
        end
    end
    return 0
end
scale(r::UnitOneSparseConstraint) = 1
scale!(r::UnitOneSparseConstraint, newscale::Number) = 1

## indicator of vectors in the simplex: nonnegative vectors with unit l1 norm
## (eg for QuadLoss mixtures, ie soft kmeans)
## prox for the simplex is derived by Chen and Ye in [this paper](http://arxiv.org/pdf/1101.6081v2.pdf)
type SimplexConstraint<:Regularizer
end
function prox(r::SimplexConstraint, u::AbstractArray, alpha::Number=0)
    n = length(u)
    y = sort(u, rev=true)
    ysum = cumsum(y)
    t = (ysum[end]-1)/n
    for i=1:(n-1)
        if (ysum[i]-1)/i >= y[i+1]
            t = (ysum[i]-1)/i
            break
        end
    end
    max(u - t, 0)
end
function evaluate(r::SimplexConstraint,a::AbstractArray)
    # check it's a unit vector
    abs(sum(a)-1)>TOL && return Inf
    # check every entry is nonnegative
    for i=1:length(a)
        a[i] < 0 && return Inf
    end
    return 0
end
scale(r::SimplexConstraint) = 1
scale!(r::SimplexConstraint, newscale::Number) = 1

## ordinal regularizer
## a block regularizer which
    # 1) forces the first k-1 entries of each column to be the same
    # 2) forces the last entry of each column to be increasing
    # 3) applies an internal regularizer to the first k-1 entries of each column
## should always be used in conjunction with lastentry1 regularization on x
type OrdinalReg<:Regularizer
    r::Regularizer
end
OrdinalReg() = OrdinalReg(ZeroReg())
prox(r::OrdinalReg,u::AbstractArray,alpha::Number) = (uc = copy(u); prox!(r,uc,alpha))
function prox!(r::OrdinalReg,u::AbstractArray,alpha::Number)
    um = mean(u[1:end-1, :], 2)
    prox!(r.r,um,alpha)
    for i=1:size(u,1)-1
        for j=1:size(u,2)
            u[i,j] = um[i]
        end
    end
    # this enforces rule 2) (increasing last row of u), but isn't exactly the prox function
    # for j=2:size(u,2)
    #     if u[end,j-1] > u[end,j]
    #         m = (u[end,j-1] + u[end,j])/2
    #         u[end,j-1:j] = m
    #     end
    # end
    u
end
evaluate(r::OrdinalReg,a::AbstractArray) = evaluate(r.r,a[1:end-1,1])
scale(r::OrdinalReg) = scale(r.r)
scale!(r::OrdinalReg, newscale::Number) = scale!(r.r, newscale)

# make sure we don't add two offsets cuz that's weird
lastentry_unpenalized(r::OrdinalReg) = r

type MNLOrdinalReg<:Regularizer
    r::Regularizer
end
MNLOrdinalReg() = MNLOrdinalReg(ZeroReg())
prox(r::MNLOrdinalReg,u::AbstractArray,alpha::Number) = (uc = copy(u); prox!(r,uc,alpha))
function prox!(r::MNLOrdinalReg,u::AbstractArray,alpha::Number; TOL=1e-3)
    um = mean(u[1:end-1, :], 2)
    prox!(r.r,um,alpha)
    for i=1:size(u,1)-1
        for j=1:size(u,2)
            u[i,j] = um[i]
        end
    end
    # this enforces rule 2) (decreasing last row of u, all less than 0), but isn't exactly the prox function
    u[end,1] = min(-TOL, u[end,1])
    for j=2:size(u,2)
      u[end,j] = min(u[end,j], u[end,j-1]-TOL)
    end
    u
end
evaluate(r::MNLOrdinalReg,a::AbstractArray) = evaluate(r.r,a[1:end-1,1])
scale(r::MNLOrdinalReg) = scale(r.r)
scale!(r::MNLOrdinalReg, newscale::Number) = scale!(r.r, newscale)
# make sure we don't add two offsets cuz that's weird
lastentry_unpenalized(r::MNLOrdinalReg) = r

## Quadratic regularization with non-zero mean
type RemQuadReg<:Regularizer
        scale::Float64
        m::Array{Float64, 1}
end
RemQuadReg(m::Array{Float64, 1}) = RemQuadReg(1, m)
prox(r::RemQuadReg, u::AbstractArray, alpha::Number) =
     (u + 2 * alpha * r.scale * r.m) / (1 + 2 * alpha * r.scale)
prox!(r::RemQuadReg, u::Array{Float64}, alpha::Number) = begin
        broadcast!(.+, u, u, 2 * alpha * r.scale * r.m)
        scale!(u, 1 / (1 + 2 * alpha * r.scale))
end
evaluate(r::RemQuadReg, a::AbstractArray) = r.scale * sum(abs2, a - r.m)

## simpler method for numbers, not arrays
evaluate(r::Regularizer, u::Number) = evaluate(r, [u])
prox(r::Regularizer, u::Number, alpha::Number) = prox(r, [u], alpha)[1]
# if step size not specified, step size = 1
prox(r::Regularizer, u) = prox(r, u, 1)<|MERGE_RESOLUTION|>--- conflicted
+++ resolved
@@ -260,18 +260,6 @@
   k::Int
 end
 function evaluate(r::KSparseConstraint, a::AbstractArray)
-<<<<<<< HEAD
-    nonzcount = 0
-    for ai in a
-      if nonzcount == r.k
-        if ai != 0
-          return Inf
-        end
-      else
-        if ai != 0
-          nonzcount += 1
-        end
-=======
   k = r.k
   nonzcount = 0
   for ai in a
@@ -282,7 +270,6 @@
     else
       if ai != 0
         nonzcount += 1
->>>>>>> 3a1caec4
       end
     end
   end
