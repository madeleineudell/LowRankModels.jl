--- conflicted
+++ resolved
@@ -7,11 +7,8 @@
 # document this stuff better
 # tidy up the interfaces a la losses.jl
 
-<<<<<<< HEAD
 import Base.scale!, Roots.fzero
 
-=======
->>>>>>> fd79f070
 export Regularizer, # abstract type
        # concrete regularizers
        quadreg, onereg, zeroreg, nonnegative, nonneg_onereg,
@@ -89,7 +86,6 @@
 end
 prox(r::nonnegative,u::AbstractArray,alpha::Number) = broadcast(max,u,0)
 prox!(r::nonnegative,u::Array{Float64},alpha::Number) = (@simd for i=1:length(u) @inbounds u[i] = max(u[i], 0) end; u)
-<<<<<<< HEAD
 function evaluate(r::nonnegative,a::AbstractArray) 
     for ai in a
         if ai<0
@@ -98,9 +94,6 @@
     end
     return 0
 end
-=======
-evaluate(r::nonnegative,a::AbstractArray) = allnonneg(a) ? 0 : Inf
->>>>>>> fd79f070
 scale(r::nonnegative) = 1
 scale!(r::nonnegative, newscale::Number) = 1
 
@@ -111,7 +104,6 @@
 end
 nonneg_onereg() = nonneg_onereg(1)
 prox(r::nonneg_onereg,u::AbstractArray,alpha::Number) = max(u-alpha,0)
-<<<<<<< HEAD
 function evaluate(r::nonneg_onereg,a::AbstractArray)
     for ai in a
         if ai<0
@@ -122,9 +114,6 @@
 end
 scale(r::nonneg_onereg) = 1
 scale!(r::nonneg_onereg, newscale::Number) = 1
-=======
-evaluate(r::nonneg_onereg,a::AbstractArray) = allnonneg(a) ? r.scale*sum(a) : Inf
->>>>>>> fd79f070
 
 ## indicator of the last entry being equal to 1
 ## (allows an unpenalized offset term into the glrm when used in conjunction with lastentry_unpenalized)
@@ -168,7 +157,6 @@
 ## (enforces that exact 1 entry is nonzero, eg for orthogonal NNMF)
 type onesparse<:Regularizer
 end
-<<<<<<< HEAD
 prox(r::onesparse, u::AbstractArray, alpha::Number) = (idx = indmax(u); v=zeros(size(u)); v[idx]=u[idx]; v)
 prox!(r::onesparse, u::Array, alpha::Number) = (idx = indmax(u); ui = u[idx]; scale!(u,0); u[idx]=ui; u)
 function evaluate(r::onesparse, a::AbstractArray)
@@ -189,23 +177,10 @@
 scale(r::onesparse) = 1
 scale!(r::onesparse, newscale::Number) = 1
 
-=======
-prox(r::onesparse,u::AbstractArray,alpha::Number) = (idx = indmax(u); v=zeros(size(u)); v[idx]=u[idx]; v)
-prox!(r::onesparse,u::Array,alpha::Number) = (idx = indmax(u); ui = u[idx]; scale!(u,0); u[idx]=ui; u)
-function evaluate(r::onesparse,a::AbstractArray)
-    # check only one element is nonzero
-    s = 0
-    for i=1:length(a)
-        s += (a[i] == 0)
-    end
-    s >= length(a) - 1 ? 0 : Inf
-end
->>>>>>> fd79f070
 ## indicator of 1-sparse unit vectors
 ## (enforces that exact 1 entry is 1 and all others are zero, eg for kmeans)
 type unitonesparse<:Regularizer
 end
-<<<<<<< HEAD
 prox(r::unitonesparse, u::AbstractArray, alpha::Number) = (idx = indmax(u); v=zeros(size(u)); v[idx]=1; v)
 prox!(r::unitonesparse, u::Array, alpha::Number) = (idx = indmax(u); scale!(u,0); u[idx]=1; u)
 function evaluate(r::unitonesparse, a::AbstractArray)
@@ -226,20 +201,6 @@
 scale(r::unitonesparse) = 1
 scale!(r::unitonesparse, newscale::Number) = 1
 
-=======
-prox(r::unitonesparse,u::AbstractArray,alpha::Number) = (idx = indmax(u); v=zeros(size(u)); v[idx]=1; v)
-prox!(r::unitonesparse,u::Array,alpha::Number) = (idx = indmax(u); scale!(u,0); u[idx]=1; u)
-function evaluate(r::unitonesparse,a::AbstractArray)
-    # check it's a unit vector
-    sum(a)==1 || return Inf
-    # check only one element is nonzero
-    s = 0
-    for i=1:length(a)
-        s += (a[i] == 0)
-    end
-    s >= length(a) - 1 ? 0 : Inf
-end
->>>>>>> fd79f070
 ## indicator of vectors in the simplex: nonnegative vectors with unit l1 norm
 ## (eg for quadratic mixtures, ie soft kmeans)
 ## prox for the simplex is derived by Chen and Ye in [this paper](http://arxiv.org/pdf/1101.6081v2.pdf)
@@ -250,7 +211,6 @@
     y = sort(u, rev=true)
     ysum = cumsum(y)
     t = (ysum[end]-1)/n
-<<<<<<< HEAD
     for i=1:(n-1)
         if (ysum[i]-1)/i >= y[i+1]
             t = (ysum[i]-1)/i
@@ -267,25 +227,6 @@
     end
     if sum(a) != 1
         return Inf
-=======
-    for i=1:n-1
-        if (ysum[i] - 1)/i >= y[i+1]
-            t = (ysum[i] - 1)/i
-            break
-        end
-    end
-    for i = 1:n
-        u[i] = max(u[i] - t, 0)
-    end
-    u
-end
-function evaluate(r::simplex,a::AbstractArray)
-    # check it's a unit vector
-    abs(sum(a)-1)>1e-12 && return Inf
-    # check every entry is nonnegative
-    for i=1:length(a)
-        a[i] < 0 && return Inf
->>>>>>> fd79f070
     end
     return 0
 end
