using LowRankModels, DataFrames, Gadfly

do_cv = false
do_cv_by_iter = false
do_reg_path = true
do_plot = true

<<<<<<< HEAD
m,n,k = 100,100,3
A = randn(m,k)*randn(k,n) + 5*(sprandn(m,n,.01).-0.5) + .5*randn(m,n)
=======
m,n,k = 200,200,3
A = randn(m,k)*randn(k,n) + k*sprandn(m,n,.05)
>>>>>>> ca705705
losses = fill(huber(),n)
r = quadreg(.1)
glrm = GLRM(A,losses,r,r,k+2)

function plot(df, x::Symbol, y::Array{Symbol}; scale = :linear, filename=None, height=3, width=6)
    dflong = vcat(map(l->stack(df,l,x),y)...)
    if scale ==:log
        p = plot(dflong,x=:times,y=:value,color=:variable,Geom.line,Scale.y_log10)
    else
        p = plot(dflong,x=:times,y=:value,color=:variable,Geom.line)
    end 	
	if filename
		println("saving figure in $filename")
		draw(PDF(filename, width*inch, height*inch), p) 
	end
	return p
end

if do_cv
    println("Computing cross validation error for each fold")
    train_error, test_error, train_glrms, test_glrms = cross_validate(glrm,5,Params(1,100,0,.001))
    df = DataFrame(train_error = train_error, test_error = test_error)
end

if do_cv_by_iter
    println("Computing training and testing error as a function of iteration number")
    train_error, test_error = cv_by_iter(glrm)
    df = DataFrame(train_error = train_error, test_error = test_error)
end

if do_reg_path
<<<<<<< HEAD
	println("Computing regularization path")
	train_error, test_error, train_time, reg_params = 
		regularization_path(glrm, params=Params(1,20,.0001,.01), reg_params=logspace(1,-3,8))
	df = DataFrame(train_error = train_error, test_error = test_error,
		           cum_train_time = train_time, reg_param = reg_params)
=======
    println("Computing regularization path")
    train_error, test_error, train_time, model_onenorm, reg_params = 
    regularization_path(glrm, params=Params(1,50,.00001,.01), reg_params=logspace(2,-2,15))
    df = DataFrame(train_error = train_error, test_error = test_error,
                   train_time = train_time, model_onenorm=model_onenorm, reg_param = reg_params)
	if do_plot 
		p = plot(df, :reg_param, [:train_error, :test_error]; scale = :log, filename = "reg_path.pdf")
	end
>>>>>>> ca705705
end

println(df)<|MERGE_RESOLUTION|>--- conflicted
+++ resolved
@@ -5,13 +5,8 @@
 do_reg_path = true
 do_plot = true
 
-<<<<<<< HEAD
-m,n,k = 100,100,3
-A = randn(m,k)*randn(k,n) + 5*(sprandn(m,n,.01).-0.5) + .5*randn(m,n)
-=======
 m,n,k = 200,200,3
 A = randn(m,k)*randn(k,n) + k*sprandn(m,n,.05)
->>>>>>> ca705705
 losses = fill(huber(),n)
 r = quadreg(.1)
 glrm = GLRM(A,losses,r,r,k+2)
@@ -43,13 +38,6 @@
 end
 
 if do_reg_path
-<<<<<<< HEAD
-	println("Computing regularization path")
-	train_error, test_error, train_time, reg_params = 
-		regularization_path(glrm, params=Params(1,20,.0001,.01), reg_params=logspace(1,-3,8))
-	df = DataFrame(train_error = train_error, test_error = test_error,
-		           cum_train_time = train_time, reg_param = reg_params)
-=======
     println("Computing regularization path")
     train_error, test_error, train_time, model_onenorm, reg_params = 
     regularization_path(glrm, params=Params(1,50,.00001,.01), reg_params=logspace(2,-2,15))
@@ -58,7 +46,6 @@
 	if do_plot 
 		p = plot(df, :reg_param, [:train_error, :test_error]; scale = :log, filename = "reg_path.pdf")
 	end
->>>>>>> ca705705
 end
 
 println(df)